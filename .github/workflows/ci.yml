on:
  push:
    branches: ["master", "tokio-*.x"]
  pull_request:
    branches: ["master", "tokio-*.x"]

name: CI

env:
  RUSTFLAGS: -Dwarnings
  RUST_BACKTRACE: 1
  # Change to specific Rust release to pin
  rust_stable: 1.62.1
  rust_nightly: nightly-2022-04-18
  rust_clippy: 1.56.0
  # When updating this, also update:
  # - README.md
  # - tokio/README.md
  # - CONTRIBUTING.md
  # - tokio/Cargo.toml
  # - tokio-util/Cargo.toml
  # - tokio-test/Cargo.toml
  # - tokio-stream/Cargo.toml
  rust_min: 1.49.0

defaults:
  run:
    shell: bash

jobs:
  # Depends on all action sthat are required for a "successful" CI run.
  tests-pass:
    name: all systems go
    runs-on: ubuntu-latest
    needs:
      - test
      - test-unstable
      - test-parking_lot
      - miri
      - cross
      - features
      - minrust
      - fmt
      - docs
      - valgrind
      - loom-compile
      - check-readme
      - test-hyper
      - wasm32-unknown-unknown
      - wasm32-wasi
    steps:
      - run: exit 0

  test:
    name: test tokio full
    runs-on: ${{ matrix.os }}
    strategy:
      matrix:
        os:
          - windows-latest
          - ubuntu-latest
          - macos-latest
    steps:
      - uses: actions/checkout@v3
      - name: Install Rust ${{ env.rust_stable }}
        uses: actions-rs/toolchain@v1
        with:
            toolchain: ${{ env.rust_stable }}
            override: true
      - name: Install Rust
        run: rustup update stable
      - uses: Swatinem/rust-cache@v1
      - name: Install cargo-hack
        run: cargo install cargo-hack

      # Run `tokio` with `full` features. This excludes testing utilities which
      # can alter the runtime behavior of Tokio.
      - name: test tokio full
        run: cargo test --features full
        working-directory: tokio

      # Test **all** crates in the workspace with all features.
      - name: test all --all-features
        run: cargo test --workspace --all-features

      # Run integration tests for each feature
      - name: test tests-integration --each-feature
        run: cargo hack test --each-feature
        working-directory: tests-integration

      # Run macro build tests
      - name: test tests-build --each-feature
        run: cargo hack test --each-feature
        working-directory: tests-build

      # Build benchmarks. Run of benchmarks is done by bench.yml workflow.
      - name: build benches
        run: cargo build --benches
        working-directory: benches
        # bench.yml workflow runs benchmarks only on linux.
        if: startsWith(matrix.os, 'ubuntu')

  test-parking_lot:
    # The parking_lot crate has a feature called send_guard which changes when
    # some of its types are Send. Tokio has some measures in place to prevent
    # this from affecting when Tokio types are Send, and this test exists to
    # ensure that those measures are working.
    #
    # This relies on the potentially affected Tokio type being listed in
    # `tokio/tokio/tests/async_send_sync.rs`.
    name: compile tests with parking lot send guards
    runs-on: ubuntu-latest
    steps:
      - uses: actions/checkout@v3
      - name: Install Rust ${{ env.rust_stable }}
        uses: actions-rs/toolchain@v1
        with:
            toolchain: ${{ env.rust_stable }}
            override: true
      - uses: Swatinem/rust-cache@v1
      - name: Enable parking_lot send_guard feature
        # Inserts the line "plsend = ["parking_lot/send_guard"]" right after [features]
        run: sed -i '/\[features\]/a plsend = ["parking_lot/send_guard"]' tokio/Cargo.toml
      - name: Compile tests with all features enabled
        run: cargo build --workspace --all-features --tests

  valgrind:
    name: valgrind
    runs-on: ubuntu-latest
    steps:
      - uses: actions/checkout@v3
      - name: Install Rust ${{ env.rust_stable }}
        uses: actions-rs/toolchain@v1
        with:
            toolchain: ${{ env.rust_stable }}
            override: true
      - uses: Swatinem/rust-cache@v1

      - name: Install Valgrind
        run: |
          sudo apt-get update -y
          sudo apt-get install -y valgrind

      # Compile tests
      - name: cargo build test-mem
        run: cargo build --features rt-net --bin test-mem
        working-directory: tests-integration

      # Run with valgrind
      - name: Run valgrind test-mem
        run: valgrind --error-exitcode=1 --leak-check=full --show-leak-kinds=all ./target/debug/test-mem

      # Compile tests
      - name: cargo build test-process-signal
        run: cargo build --features rt-process-signal --bin test-process-signal
        working-directory: tests-integration

      # Run with valgrind
      - name: Run valgrind test-process-signal
        run: valgrind --error-exitcode=1 --leak-check=full --show-leak-kinds=all ./target/debug/test-process-signal

  test-unstable:
    name: test tokio full --unstable
    runs-on: ${{ matrix.os }}
    strategy:
      matrix:
        os:
          - windows-latest
          - ubuntu-latest
          - macos-latest
    steps:
      - uses: actions/checkout@v3
      - name: Install Rust ${{ env.rust_stable }}
        uses: actions-rs/toolchain@v1
        with:
            toolchain: ${{ env.rust_stable }}
            override: true
      - uses: Swatinem/rust-cache@v1
      # Run `tokio` with "unstable" cfg flag.
      - name: test tokio full --cfg unstable
        run: cargo test --all-features
        working-directory: tokio
        env:
          RUSTFLAGS: --cfg tokio_unstable -Dwarnings
          # in order to run doctests for unstable features, we must also pass
          # the unstable cfg to RustDoc
          RUSTDOCFLAGS: --cfg tokio_unstable

  miri:
    name: miri
    runs-on: ubuntu-latest
    steps:
      - uses: actions/checkout@v3
      - name: Install Rust ${{ env.rust_nightly }}
        uses: actions-rs/toolchain@v1
        with:
          toolchain: nightly-2022-07-10
          components: miri
          override: true
      - uses: Swatinem/rust-cache@v1
      - name: miri
        # Many of tests in tokio/tests and doctests use #[tokio::test] or
        # #[tokio::main] that calls epoll_create1 that Miri does not support.
        run: cargo miri test --features full --lib --no-fail-fast
        working-directory: tokio
        env:
          MIRIFLAGS: -Zmiri-disable-isolation -Zmiri-tag-raw-pointers
          PROPTEST_CASES: 10

  asan:
    name: asan
    runs-on: ubuntu-latest
    steps:
      - uses: actions/checkout@v3
      - name: Install llvm
        # Required to resolve symbols in sanitizer output
        run: sudo apt-get install -y llvm
      - name: Install Rust ${{ env.rust_nightly }}
        uses: actions-rs/toolchain@v1
        with:
          toolchain: ${{ env.rust_nightly }}
          override: true
      - uses: Swatinem/rust-cache@v1
      - name: asan
        run: cargo test --workspace --all-features --target x86_64-unknown-linux-gnu --tests -- --test-threads 1
        env:
          RUSTFLAGS: -Z sanitizer=address
          # Ignore `trybuild` errors as they are irrelevant and flaky on nightly
          TRYBUILD: overwrite

  cross:
    name: cross
    runs-on: ubuntu-latest
    strategy:
      matrix:
        target:
          - i686-unknown-linux-gnu
          - powerpc-unknown-linux-gnu
          - powerpc64-unknown-linux-gnu
          - mips-unknown-linux-gnu
          - arm-linux-androideabi
          - mipsel-unknown-linux-musl
    steps:
      - uses: actions/checkout@v3
      - name: Install Rust ${{ env.rust_stable }}
        uses: actions-rs/toolchain@v1
        with:
          toolchain: ${{ env.rust_stable }}
          target: ${{ matrix.target }}
          override: true
      - uses: actions-rs/cargo@v1
        with:
          use-cross: true
          command: check
          args: --workspace --all-features --target ${{ matrix.target }}
      - uses: actions-rs/cargo@v1
        with:
          use-cross: true
          command: check
          args: --workspace --all-features --target ${{ matrix.target }}
        env:
          RUSTFLAGS: --cfg tokio_unstable -Dwarnings

  features:
    name: features
    runs-on: ubuntu-latest
    steps:
      - uses: actions/checkout@v3
      - name: Install Rust ${{ env.rust_nightly }}
        uses: actions-rs/toolchain@v1
        with:
          toolchain: ${{ env.rust_nightly }}
          target: ${{ matrix.target }}
          override: true
      - uses: Swatinem/rust-cache@v1
      - name: Install cargo-hack
        run: cargo install cargo-hack
      - name: check --each-feature
        run: cargo hack check --all --each-feature -Z avoid-dev-deps
      # Try with unstable feature flags
      - name: check --each-feature --unstable
        run: cargo hack check --all --each-feature -Z avoid-dev-deps
        env:
          RUSTFLAGS: --cfg tokio_unstable -Dwarnings

  minrust:
    name: minrust
    runs-on: ubuntu-latest
    steps:
      - uses: actions/checkout@v3
      - name: Install Rust ${{ env.rust_min }}
        uses: actions-rs/toolchain@v1
        with:
          toolchain: ${{ env.rust_min }}
          override: true
      - uses: Swatinem/rust-cache@v1
      - name: "test --all-features"
        run: cargo check --all-features
        working-directory: tokio

  minimal-versions:
    name: minimal-versions
    runs-on: ubuntu-latest
    steps:
      - uses: actions/checkout@v3
      - name: Install Rust ${{ env.rust_nightly }}
        uses: actions-rs/toolchain@v1
        with:
          toolchain: ${{ env.rust_nightly }}
          override: true
      - uses: Swatinem/rust-cache@v1
      - name: Install cargo-hack
        run: cargo install cargo-hack
      - name: "check --all-features -Z minimal-versions"
        run: |
          # Remove dev-dependencies from Cargo.toml to prevent the next `cargo update`
          # from determining minimal versions based on dev-dependencies.
          cargo hack --remove-dev-deps --workspace
          # Update Cargo.lock to minimal version dependencies.
          cargo update -Z minimal-versions
          cargo hack check --all-features --ignore-private
      - name: "check --all-features --unstable -Z minimal-versions"
        env:
          RUSTFLAGS: --cfg tokio_unstable -Dwarnings
        run: |
          # Remove dev-dependencies from Cargo.toml to prevent the next `cargo update`
          # from determining minimal versions based on dev-dependencies.
          cargo hack --remove-dev-deps --workspace
          # Update Cargo.lock to minimal version dependencies.
          cargo update -Z minimal-versions
          cargo hack check --all-features --ignore-private

  fmt:
    name: fmt
    runs-on: ubuntu-latest
    steps:
      - uses: actions/checkout@v3
      - name: Install Rust ${{ env.rust_stable }}
        uses: actions-rs/toolchain@v1
        with:
          toolchain: ${{ env.rust_stable }}
          override: true
          components: rustfmt
      - uses: Swatinem/rust-cache@v1
      # Check fmt
      - name: "rustfmt --check"
        # Workaround for rust-lang/cargo#7732
        run: |
          if ! rustfmt --check --edition 2018 $(git ls-files '*.rs'); then
            printf "Please run \`rustfmt --edition 2018 \$(git ls-files '*.rs')\` to fix rustfmt errors.\nSee CONTRIBUTING.md for more details.\n" >&2
            exit 1
          fi

<<<<<<< HEAD
  clippy:
    name: clippy
    runs-on: ubuntu-latest
    steps:
      - uses: actions/checkout@v3
      - name: Install Rust ${{ env.rust_clippy }}
        uses: actions-rs/toolchain@v1
        with:
          toolchain: ${{ env.rust_clippy }}
          override: true
          components: clippy
      - uses: Swatinem/rust-cache@v1
      # Run clippy
      - name: "clippy --all"
        run: cargo clippy --all --tests --all-features

=======
>>>>>>> 9241c3ed
  docs:
    name: docs
    runs-on: ubuntu-latest
    steps:
      - uses: actions/checkout@v3
      - name: Install Rust ${{ env.rust_nightly }}
        uses: actions-rs/toolchain@v1
        with:
          toolchain: ${{ env.rust_nightly }}
          override: true
      - uses: Swatinem/rust-cache@v1
      - name: "doc --lib --all-features"
        run: cargo doc --lib --no-deps --all-features --document-private-items
        env:
          RUSTFLAGS: --cfg docsrs --cfg tokio_unstable
          RUSTDOCFLAGS: --cfg docsrs --cfg tokio_unstable -Dwarnings

  loom-compile:
    name: build loom tests
    runs-on: ubuntu-latest
    steps:
      - uses: actions/checkout@v3
      - name: Install Rust ${{ env.rust_stable }}
        uses: actions-rs/toolchain@v1
        with:
          toolchain: ${{ env.rust_stable }}
          override: true
      - uses: Swatinem/rust-cache@v1
      - name: build --cfg loom
        run: cargo test --no-run --lib --features full
        working-directory: tokio
        env:
          RUSTFLAGS: --cfg loom --cfg tokio_unstable -Dwarnings

  check-readme:
    name: Check README
    runs-on: ubuntu-latest
    steps:
      - uses: actions/checkout@v3
      - name: Verify that both READMEs are identical
        run: diff README.md tokio/README.md

      - name: Verify that Tokio version is up to date in README
        working-directory: tokio
        run: grep -q "$(sed '/^version = /!d' Cargo.toml | head -n1)" README.md

  test-hyper:
    name: Test hyper
    runs-on: ${{ matrix.os }}
    strategy:
      matrix:
        os:
          - windows-latest
          - ubuntu-latest
          - macos-latest
    steps:
      - uses: actions/checkout@v3
      - name: Install Rust ${{ env.rust_stable }}
        uses: actions-rs/toolchain@v1
        with:
          toolchain: ${{ env.rust_stable }}
          override: true
      - uses: Swatinem/rust-cache@v1
      - name: Test hyper
        run: |
          set -x
          git clone https://github.com/hyperium/hyper.git
          cd hyper
          # checkout the latest release because HEAD maybe contains breakage.
          tag=$(git describe --abbrev=0 --tags)
          git checkout "${tag}"
          echo '[workspace]' >>Cargo.toml
          echo '[patch.crates-io]' >>Cargo.toml
          echo 'tokio = { path = "../tokio" }' >>Cargo.toml
          echo 'tokio-util = { path = "../tokio-util" }' >>Cargo.toml
          echo 'tokio-stream = { path = "../tokio-stream" }' >>Cargo.toml
          echo 'tokio-test = { path = "../tokio-test" }' >>Cargo.toml
          git diff
          cargo test --features full

  wasm32-unknown-unknown:
    name: test tokio for wasm32-unknown-unknown
    runs-on: ubuntu-latest
    steps:
      - uses: actions/checkout@v3
      - name: Install Rust ${{ env.rust_stable }}
        uses: actions-rs/toolchain@v1
        with:
          toolchain: ${{ env.rust_stable }}
          override: true
      - uses: Swatinem/rust-cache@v1
      - name: Install wasm-pack
        run: curl https://rustwasm.github.io/wasm-pack/installer/init.sh -sSf | sh
      - name: test tokio
        run: wasm-pack test --node -- --features "macros sync"
        working-directory: tokio

  wasm32-wasi:
    name: wasm32-wasi
    runs-on: ubuntu-latest
    steps:
      - uses: actions/checkout@v3
      - name: Install Rust ${{ env.rust_stable }}
        uses: actions-rs/toolchain@v1
        with:
          toolchain: ${{ env.rust_stable }}
          override: true
      - uses: Swatinem/rust-cache@v1

      # Install dependencies
      - name: Install cargo-hack
        run: cargo install cargo-hack

      - name: Install wasm32-wasi target
        run: rustup target add wasm32-wasi

      - name: Install wasmtime
        run: cargo install wasmtime-cli

      - name: Install cargo-wasi
        run: cargo install cargo-wasi

      # TODO: Expand this when full WASI support lands.
      #   Currently, this is a bare bones regression test
      #   for features that work today with wasi.

      - name: test tests-integration --features wasi-rt
        # TODO: this should become: `cargo hack wasi test --each-feature`
        run: cargo wasi test --test rt_yield --features wasi-rt
        working-directory: tests-integration<|MERGE_RESOLUTION|>--- conflicted
+++ resolved
@@ -351,25 +351,6 @@
             exit 1
           fi
 
-<<<<<<< HEAD
-  clippy:
-    name: clippy
-    runs-on: ubuntu-latest
-    steps:
-      - uses: actions/checkout@v3
-      - name: Install Rust ${{ env.rust_clippy }}
-        uses: actions-rs/toolchain@v1
-        with:
-          toolchain: ${{ env.rust_clippy }}
-          override: true
-          components: clippy
-      - uses: Swatinem/rust-cache@v1
-      # Run clippy
-      - name: "clippy --all"
-        run: cargo clippy --all --tests --all-features
-
-=======
->>>>>>> 9241c3ed
   docs:
     name: docs
     runs-on: ubuntu-latest
