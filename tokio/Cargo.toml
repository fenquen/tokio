[package]
name = "tokio"
# When releasing to crates.io:
# - Remove path dependencies
# - Update doc url
#   - README.md
# - Update CHANGELOG.md.
<<<<<<< HEAD
# - Create "v1.x.y" git tag.
version = "1.25.0"
=======
# - Create "v1.0.x" git tag.
version = "1.20.5"
>>>>>>> edd172cd
edition = "2018"
rust-version = "1.49"
authors = ["Tokio Contributors <team@tokio.rs>"]
license = "MIT"
readme = "README.md"
repository = "https://github.com/tokio-rs/tokio"
homepage = "https://tokio.rs"
description = """
An event-driven, non-blocking I/O platform for writing asynchronous I/O
backed applications.
"""
categories = ["asynchronous", "network-programming"]
keywords = ["io", "async", "non-blocking", "futures"]

[features]
# Include nothing by default
default = []

# enable everything
full = [
  "fs",
  "io-util",
  "io-std",
  "macros",
  "net",
  "parking_lot",
  "process",
  "rt",
  "rt-multi-thread",
  "signal",
  "sync",
  "time",
]

fs = []
io-util = ["memchr", "bytes"]
# stdin, stdout, stderr
io-std = []
macros = ["tokio-macros"]
net = [
  "libc",
  "mio/os-poll",
  "mio/os-ext",
  "mio/net",
  "socket2",
  "windows-sys/Win32_Foundation",
  "windows-sys/Win32_Security",
  "windows-sys/Win32_Storage_FileSystem",
  "windows-sys/Win32_System_Pipes",
  "windows-sys/Win32_System_SystemServices",
]
process = [
  "bytes",
  "libc",
  "mio/os-poll",
  "mio/os-ext",
  "mio/net",
  "signal-hook-registry",
  "windows-sys/Win32_Foundation",
  "windows-sys/Win32_System_Threading",
  "windows-sys/Win32_System_WindowsProgramming",
]
# Includes basic task execution capabilities
rt = []
rt-multi-thread = [
  "num_cpus",
  "rt",
]
signal = [
  "libc",
  "mio/os-poll",
  "mio/net",
  "mio/os-ext",
  "signal-hook-registry",
  "windows-sys/Win32_Foundation",
  "windows-sys/Win32_System_Console",
]
sync = []
test-util = ["rt", "sync", "time"]
time = []

# Technically, removing this is a breaking change even though it only ever did
# anything with the unstable flag on. It is probably safe to get rid of it after
# a few releases.
stats = []

[build-dependencies]
autocfg = "1.1"

[dependencies]
tokio-macros = { version = "1.7.0", path = "../tokio-macros", optional = true }

pin-project-lite = "0.2.0"

# Everything else is optional...
bytes = { version = "1.0.0", optional = true }
memchr = { version = "2.2", optional = true }
<<<<<<< HEAD
mio = { version = "0.8.4", optional = true }
=======
mio = { version = "0.8.1", optional = true, default-features = false }
socket2 = { version = "0.4.4", optional = true, features = [ "all" ] }
>>>>>>> edd172cd
num_cpus = { version = "1.8.0", optional = true }
parking_lot = { version = "0.12.0", optional = true }

[target.'cfg(not(any(target_arch = "wasm32", target_arch = "wasm64")))'.dependencies]
socket2 = { version = "0.4.4", optional = true, features = [ "all" ] }

# Currently unstable. The API exposed by these features may be broken at any time.
# Requires `--cfg tokio_unstable` to enable.
[target.'cfg(tokio_unstable)'.dependencies]
tracing = { version = "0.1.25", default-features = false, features = ["std"], optional = true } # Not in full

[target.'cfg(unix)'.dependencies]
libc = { version = "0.2.42", optional = true }
signal-hook-registry = { version = "1.1.1", optional = true }

[target.'cfg(unix)'.dev-dependencies]
libc = { version = "0.2.42" }
nix = { version = "0.26", default-features = false, features = ["fs", "socket"] }

[target.'cfg(windows)'.dependencies.windows-sys]
version = "0.42.0"
optional = true

[target.'cfg(docsrs)'.dependencies.windows-sys]
version = "0.42.0"
features = [
    "Win32_Foundation",
    "Win32_Security_Authorization",
]

[dev-dependencies]
tokio-test = { version = "0.4.0", path = "../tokio-test" }
tokio-stream = { version = "0.1", path = "../tokio-stream" }
futures = { version = "0.3.0", features = ["async-await"] }
mockall = "0.11.1"
tempfile = "3.1.0"
async-stream = "0.3"

[target.'cfg(not(any(target_arch = "wasm32", target_arch = "wasm64")))'.dev-dependencies]
proptest = "1"
socket2 = "0.4"

[target.'cfg(not(all(any(target_arch = "wasm32", target_arch = "wasm64"), target_os = "unknown")))'.dev-dependencies]
rand = "0.8.0"

[target.'cfg(all(any(target_arch = "wasm32", target_arch = "wasm64"), not(target_os = "wasi")))'.dev-dependencies]
wasm-bindgen-test = "0.3.0"

[target.'cfg(target_os = "freebsd")'.dev-dependencies]
mio-aio = { version = "0.7.0", features = ["tokio"] }

[target.'cfg(loom)'.dev-dependencies]
loom = { version = "0.5.2", features = ["futures", "checkpoint"] }

[package.metadata.docs.rs]
all-features = true
# enable unstable features in the documentation
rustdoc-args = ["--cfg", "docsrs", "--cfg", "tokio_unstable"]
# it's necessary to _also_ pass `--cfg tokio_unstable` to rustc, or else
# dependencies will not be enabled, and the docs build will fail.
rustc-args = ["--cfg", "tokio_unstable"]

[package.metadata.playground]
features = ["full", "test-util"]<|MERGE_RESOLUTION|>--- conflicted
+++ resolved
@@ -5,13 +5,8 @@
 # - Update doc url
 #   - README.md
 # - Update CHANGELOG.md.
-<<<<<<< HEAD
 # - Create "v1.x.y" git tag.
 version = "1.25.0"
-=======
-# - Create "v1.0.x" git tag.
-version = "1.20.5"
->>>>>>> edd172cd
 edition = "2018"
 rust-version = "1.49"
 authors = ["Tokio Contributors <team@tokio.rs>"]
@@ -109,12 +104,7 @@
 # Everything else is optional...
 bytes = { version = "1.0.0", optional = true }
 memchr = { version = "2.2", optional = true }
-<<<<<<< HEAD
-mio = { version = "0.8.4", optional = true }
-=======
-mio = { version = "0.8.1", optional = true, default-features = false }
-socket2 = { version = "0.4.4", optional = true, features = [ "all" ] }
->>>>>>> edd172cd
+mio = { version = "0.8.4", optional = true, default-features = false }
 num_cpus = { version = "1.8.0", optional = true }
 parking_lot = { version = "0.12.0", optional = true }
 
