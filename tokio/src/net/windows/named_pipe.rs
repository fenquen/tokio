//! Tokio support for [Windows named pipes].
//!
//! [Windows named pipes]: https://docs.microsoft.com/en-us/windows/win32/ipc/named-pipes

use std::ffi::c_void;
use std::ffi::OsStr;
use std::io::{self, Read, Write};
use std::pin::Pin;
use std::ptr;
use std::task::{Context, Poll};

use crate::io::{AsyncRead, AsyncWrite, Interest, PollEvented, ReadBuf, Ready};
use crate::os::windows::io::{AsRawHandle, FromRawHandle, RawHandle};

cfg_io_util! {
    use bytes::BufMut;
}

// Hide imports which are not used when generating documentation.
#[cfg(not(docsrs))]
mod doc {
    pub(super) use crate::os::windows::ffi::OsStrExt;
    pub(super) mod windows_sys {
        pub(crate) use windows_sys::{
            Win32::Foundation::*, Win32::Storage::FileSystem::*, Win32::System::Pipes::*,
            Win32::System::SystemServices::*,
        };
    }
    pub(super) use mio::windows as mio_windows;
}

// NB: none of these shows up in public API, so don't document them.
#[cfg(docsrs)]
mod doc {
    pub(super) mod mio_windows {
        pub type NamedPipe = crate::doc::NotDefinedHere;
    }
}

use self::doc::*;

/// A [Windows named pipe] server.
///
/// Accepting client connections involves creating a server with
/// [`ServerOptions::create`] and waiting for clients to connect using
/// [`NamedPipeServer::connect`].
///
/// To avoid having clients sporadically fail with
/// [`std::io::ErrorKind::NotFound`] when they connect to a server, we must
/// ensure that at least one server instance is available at all times. This
/// means that the typical listen loop for a server is a bit involved, because
/// we have to ensure that we never drop a server accidentally while a client
/// might connect.
///
/// So a correctly implemented server looks like this:
///
/// ```no_run
/// use std::io;
/// use tokio::net::windows::named_pipe::ServerOptions;
///
/// const PIPE_NAME: &str = r"\\.\pipe\named-pipe-idiomatic-server";
///
/// # #[tokio::main] async fn main() -> std::io::Result<()> {
/// // The first server needs to be constructed early so that clients can
/// // be correctly connected. Otherwise calling .wait will cause the client to
/// // error.
/// //
/// // Here we also make use of `first_pipe_instance`, which will ensure that
/// // there are no other servers up and running already.
/// let mut server = ServerOptions::new()
///     .first_pipe_instance(true)
///     .create(PIPE_NAME)?;
///
/// // Spawn the server loop.
/// let server = tokio::spawn(async move {
///     loop {
///         // Wait for a client to connect.
///         let connected = server.connect().await?;
///
///         // Construct the next server to be connected before sending the one
///         // we already have of onto a task. This ensures that the server
///         // isn't closed (after it's done in the task) before a new one is
///         // available. Otherwise the client might error with
///         // `io::ErrorKind::NotFound`.
///         server = ServerOptions::new().create(PIPE_NAME)?;
///
///         let client = tokio::spawn(async move {
///             /* use the connected client */
/// #           Ok::<_, std::io::Error>(())
///         });
/// #       if true { break } // needed for type inference to work
///     }
///
///     Ok::<_, io::Error>(())
/// });
///
/// /* do something else not server related here */
/// # Ok(()) }
/// ```
///
/// [Windows named pipe]: https://docs.microsoft.com/en-us/windows/win32/ipc/named-pipes
#[derive(Debug)]
pub struct NamedPipeServer {
    io: PollEvented<mio_windows::NamedPipe>,
}

impl NamedPipeServer {
    /// Constructs a new named pipe server from the specified raw handle.
    ///
    /// This function will consume ownership of the handle given, passing
    /// responsibility for closing the handle to the returned object.
    ///
    /// This function is also unsafe as the primitives currently returned have
    /// the contract that they are the sole owner of the file descriptor they
    /// are wrapping. Usage of this function could accidentally allow violating
    /// this contract which can cause memory unsafety in code that relies on it
    /// being true.
    ///
    /// # Errors
    ///
    /// This errors if called outside of a [Tokio Runtime], or in a runtime that
    /// has not [enabled I/O], or if any OS-specific I/O errors occur.
    ///
    /// [Tokio Runtime]: crate::runtime::Runtime
    /// [enabled I/O]: crate::runtime::Builder::enable_io
    pub unsafe fn from_raw_handle(handle: RawHandle) -> io::Result<Self> {
        let named_pipe = mio_windows::NamedPipe::from_raw_handle(handle);

        Ok(Self {
            io: PollEvented::new(named_pipe)?,
        })
    }

    /// Retrieves information about the named pipe the server is associated
    /// with.
    ///
    /// ```no_run
    /// use tokio::net::windows::named_pipe::{PipeEnd, PipeMode, ServerOptions};
    ///
    /// const PIPE_NAME: &str = r"\\.\pipe\tokio-named-pipe-server-info";
    ///
    /// # #[tokio::main] async fn main() -> std::io::Result<()> {
    /// let server = ServerOptions::new()
    ///     .pipe_mode(PipeMode::Message)
    ///     .max_instances(5)
    ///     .create(PIPE_NAME)?;
    ///
    /// let server_info = server.info()?;
    ///
    /// assert_eq!(server_info.end, PipeEnd::Server);
    /// assert_eq!(server_info.mode, PipeMode::Message);
    /// assert_eq!(server_info.max_instances, 5);
    /// # Ok(()) }
    /// ```
    pub fn info(&self) -> io::Result<PipeInfo> {
        // Safety: we're ensuring the lifetime of the named pipe.
        unsafe { named_pipe_info(self.io.as_raw_handle()) }
    }

    /// Enables a named pipe server process to wait for a client process to
    /// connect to an instance of a named pipe. A client process connects by
    /// creating a named pipe with the same name.
    ///
    /// This corresponds to the [`ConnectNamedPipe`] system call.
    ///
    /// # Cancel safety
    ///
    /// This method is cancellation safe in the sense that if it is used as the
    /// event in a [`select!`](crate::select) statement and some other branch
    /// completes first, then no connection events have been lost.
    ///
    /// [`ConnectNamedPipe`]: https://docs.microsoft.com/en-us/windows/win32/api/namedpipeapi/nf-namedpipeapi-connectnamedpipe
    ///
    /// # Example
    ///
    /// ```no_run
    /// use tokio::net::windows::named_pipe::ServerOptions;
    ///
    /// const PIPE_NAME: &str = r"\\.\pipe\mynamedpipe";
    ///
    /// # #[tokio::main] async fn main() -> std::io::Result<()> {
    /// let pipe = ServerOptions::new().create(PIPE_NAME)?;
    ///
    /// // Wait for a client to connect.
    /// pipe.connect().await?;
    ///
    /// // Use the connected client...
    /// # Ok(()) }
    /// ```
    pub async fn connect(&self) -> io::Result<()> {
        match self.io.connect() {
            Err(e) if e.kind() == io::ErrorKind::WouldBlock => {
                self.io
                    .registration()
                    .async_io(Interest::WRITABLE, || self.io.connect())
                    .await
            }
            x => x,
        }
    }

    /// Disconnects the server end of a named pipe instance from a client
    /// process.
    ///
    /// ```
    /// use tokio::io::AsyncWriteExt;
    /// use tokio::net::windows::named_pipe::{ClientOptions, ServerOptions};
    /// use windows_sys::Win32::Foundation::ERROR_PIPE_NOT_CONNECTED;
    ///
    /// const PIPE_NAME: &str = r"\\.\pipe\tokio-named-pipe-disconnect";
    ///
    /// # #[tokio::main] async fn main() -> std::io::Result<()> {
    /// let server = ServerOptions::new()
    ///     .create(PIPE_NAME)?;
    ///
    /// let mut client = ClientOptions::new()
    ///     .open(PIPE_NAME)?;
    ///
    /// // Wait for a client to become connected.
    /// server.connect().await?;
    ///
    /// // Forcibly disconnect the client.
    /// server.disconnect()?;
    ///
    /// // Write fails with an OS-specific error after client has been
    /// // disconnected.
    /// let e = client.write(b"ping").await.unwrap_err();
    /// assert_eq!(e.raw_os_error(), Some(ERROR_PIPE_NOT_CONNECTED as i32));
    /// # Ok(()) }
    /// ```
    pub fn disconnect(&self) -> io::Result<()> {
        self.io.disconnect()
    }

    /// Waits for any of the requested ready states.
    ///
    /// This function is usually paired with `try_read()` or `try_write()`. It
    /// can be used to concurrently read / write to the same pipe on a single
    /// task without splitting the pipe.
    ///
    /// The function may complete without the pipe being ready. This is a
    /// false-positive and attempting an operation will return with
    /// `io::ErrorKind::WouldBlock`. The function can also return with an empty
    /// [`Ready`] set, so you should always check the returned value and possibly
    /// wait again if the requested states are not set.
    ///
    /// # Examples
    ///
    /// Concurrently read and write to the pipe on the same task without
    /// splitting.
    ///
    /// ```no_run
    /// use tokio::io::Interest;
    /// use tokio::net::windows::named_pipe;
    /// use std::error::Error;
    /// use std::io;
    ///
    /// const PIPE_NAME: &str = r"\\.\pipe\tokio-named-pipe-server-ready";
    ///
    /// #[tokio::main]
    /// async fn main() -> Result<(), Box<dyn Error>> {
    ///     let server = named_pipe::ServerOptions::new()
    ///         .create(PIPE_NAME)?;
    ///
    ///     loop {
    ///         let ready = server.ready(Interest::READABLE | Interest::WRITABLE).await?;
    ///
    ///         if ready.is_readable() {
    ///             let mut data = vec![0; 1024];
    ///             // Try to read data, this may still fail with `WouldBlock`
    ///             // if the readiness event is a false positive.
    ///             match server.try_read(&mut data) {
    ///                 Ok(n) => {
    ///                     println!("read {} bytes", n);
    ///                 }
    ///                 Err(e) if e.kind() == io::ErrorKind::WouldBlock => {
    ///                     continue;
    ///                 }
    ///                 Err(e) => {
    ///                     return Err(e.into());
    ///                 }
    ///             }
    ///         }
    ///
    ///         if ready.is_writable() {
    ///             // Try to write data, this may still fail with `WouldBlock`
    ///             // if the readiness event is a false positive.
    ///             match server.try_write(b"hello world") {
    ///                 Ok(n) => {
    ///                     println!("write {} bytes", n);
    ///                 }
    ///                 Err(e) if e.kind() == io::ErrorKind::WouldBlock => {
    ///                     continue;
    ///                 }
    ///                 Err(e) => {
    ///                     return Err(e.into());
    ///                 }
    ///             }
    ///         }
    ///     }
    /// }
    /// ```
    pub async fn ready(&self, interest: Interest) -> io::Result<Ready> {
        let event = self.io.registration().readiness(interest).await?;
        Ok(event.ready)
    }

    /// Waits for the pipe to become readable.
    ///
    /// This function is equivalent to `ready(Interest::READABLE)` and is usually
    /// paired with `try_read()`.
    ///
    /// # Examples
    ///
    /// ```no_run
    /// use tokio::net::windows::named_pipe;
    /// use std::error::Error;
    /// use std::io;
    ///
    /// const PIPE_NAME: &str = r"\\.\pipe\tokio-named-pipe-server-readable";
    ///
    /// #[tokio::main]
    /// async fn main() -> Result<(), Box<dyn Error>> {
    ///     let server = named_pipe::ServerOptions::new()
    ///         .create(PIPE_NAME)?;
    ///
    ///     let mut msg = vec![0; 1024];
    ///
    ///     loop {
    ///         // Wait for the pipe to be readable
    ///         server.readable().await?;
    ///
    ///         // Try to read data, this may still fail with `WouldBlock`
    ///         // if the readiness event is a false positive.
    ///         match server.try_read(&mut msg) {
    ///             Ok(n) => {
    ///                 msg.truncate(n);
    ///                 break;
    ///             }
    ///             Err(e) if e.kind() == io::ErrorKind::WouldBlock => {
    ///                 continue;
    ///             }
    ///             Err(e) => {
    ///                 return Err(e.into());
    ///             }
    ///         }
    ///     }
    ///
    ///     println!("GOT = {:?}", msg);
    ///     Ok(())
    /// }
    /// ```
    pub async fn readable(&self) -> io::Result<()> {
        self.ready(Interest::READABLE).await?;
        Ok(())
    }

    /// Polls for read readiness.
    ///
    /// If the pipe is not currently ready for reading, this method will
    /// store a clone of the `Waker` from the provided `Context`. When the pipe
    /// becomes ready for reading, `Waker::wake` will be called on the waker.
    ///
    /// Note that on multiple calls to `poll_read_ready` or `poll_read`, only
    /// the `Waker` from the `Context` passed to the most recent call is
    /// scheduled to receive a wakeup. (However, `poll_write_ready` retains a
    /// second, independent waker.)
    ///
    /// This function is intended for cases where creating and pinning a future
    /// via [`readable`] is not feasible. Where possible, using [`readable`] is
    /// preferred, as this supports polling from multiple tasks at once.
    ///
    /// # Return value
    ///
    /// The function returns:
    ///
    /// * `Poll::Pending` if the pipe is not ready for reading.
    /// * `Poll::Ready(Ok(()))` if the pipe is ready for reading.
    /// * `Poll::Ready(Err(e))` if an error is encountered.
    ///
    /// # Errors
    ///
    /// This function may encounter any standard I/O error except `WouldBlock`.
    ///
    /// [`readable`]: method@Self::readable
    pub fn poll_read_ready(&self, cx: &mut Context<'_>) -> Poll<io::Result<()>> {
        self.io.registration().poll_read_ready(cx).map_ok(|_| ())
    }

    /// Tries to read data from the pipe into the provided buffer, returning how
    /// many bytes were read.
    ///
    /// Receives any pending data from the pipe but does not wait for new data
    /// to arrive. On success, returns the number of bytes read. Because
    /// `try_read()` is non-blocking, the buffer does not have to be stored by
    /// the async task and can exist entirely on the stack.
    ///
    /// Usually, [`readable()`] or [`ready()`] is used with this function.
    ///
    /// [`readable()`]: NamedPipeServer::readable()
    /// [`ready()`]: NamedPipeServer::ready()
    ///
    /// # Return
    ///
    /// If data is successfully read, `Ok(n)` is returned, where `n` is the
    /// number of bytes read. If `n` is `0`, then it can indicate one of two scenarios:
    ///
    /// 1. The pipe's read half is closed and will no longer yield data.
    /// 2. The specified buffer was 0 bytes in length.
    ///
    /// If the pipe is not ready to read data,
    /// `Err(io::ErrorKind::WouldBlock)` is returned.
    ///
    /// # Examples
    ///
    /// ```no_run
    /// use tokio::net::windows::named_pipe;
    /// use std::error::Error;
    /// use std::io;
    ///
    /// const PIPE_NAME: &str = r"\\.\pipe\tokio-named-pipe-server-try-read";
    ///
    /// #[tokio::main]
    /// async fn main() -> Result<(), Box<dyn Error>> {
    ///     let server = named_pipe::ServerOptions::new()
    ///         .create(PIPE_NAME)?;
    ///
    ///     loop {
    ///         // Wait for the pipe to be readable
    ///         server.readable().await?;
    ///
    ///         // Creating the buffer **after** the `await` prevents it from
    ///         // being stored in the async task.
    ///         let mut buf = [0; 4096];
    ///
    ///         // Try to read data, this may still fail with `WouldBlock`
    ///         // if the readiness event is a false positive.
    ///         match server.try_read(&mut buf) {
    ///             Ok(0) => break,
    ///             Ok(n) => {
    ///                 println!("read {} bytes", n);
    ///             }
    ///             Err(e) if e.kind() == io::ErrorKind::WouldBlock => {
    ///                 continue;
    ///             }
    ///             Err(e) => {
    ///                 return Err(e.into());
    ///             }
    ///         }
    ///     }
    ///
    ///     Ok(())
    /// }
    /// ```
    pub fn try_read(&self, buf: &mut [u8]) -> io::Result<usize> {
        self.io
            .registration()
            .try_io(Interest::READABLE, || (&*self.io).read(buf))
    }

    /// Tries to read data from the pipe into the provided buffers, returning
    /// how many bytes were read.
    ///
    /// Data is copied to fill each buffer in order, with the final buffer
    /// written to possibly being only partially filled. This method behaves
    /// equivalently to a single call to [`try_read()`] with concatenated
    /// buffers.
    ///
    /// Receives any pending data from the pipe but does not wait for new data
    /// to arrive. On success, returns the number of bytes read. Because
    /// `try_read_vectored()` is non-blocking, the buffer does not have to be
    /// stored by the async task and can exist entirely on the stack.
    ///
    /// Usually, [`readable()`] or [`ready()`] is used with this function.
    ///
    /// [`try_read()`]: NamedPipeServer::try_read()
    /// [`readable()`]: NamedPipeServer::readable()
    /// [`ready()`]: NamedPipeServer::ready()
    ///
    /// # Return
    ///
    /// If data is successfully read, `Ok(n)` is returned, where `n` is the
    /// number of bytes read. `Ok(0)` indicates the pipe's read half is closed
    /// and will no longer yield data. If the pipe is not ready to read data
    /// `Err(io::ErrorKind::WouldBlock)` is returned.
    ///
    /// # Examples
    ///
    /// ```no_run
    /// use tokio::net::windows::named_pipe;
    /// use std::error::Error;
    /// use std::io::{self, IoSliceMut};
    ///
    /// const PIPE_NAME: &str = r"\\.\pipe\tokio-named-pipe-server-try-read-vectored";
    ///
    /// #[tokio::main]
    /// async fn main() -> Result<(), Box<dyn Error>> {
    ///     let server = named_pipe::ServerOptions::new()
    ///         .create(PIPE_NAME)?;
    ///
    ///     loop {
    ///         // Wait for the pipe to be readable
    ///         server.readable().await?;
    ///
    ///         // Creating the buffer **after** the `await` prevents it from
    ///         // being stored in the async task.
    ///         let mut buf_a = [0; 512];
    ///         let mut buf_b = [0; 1024];
    ///         let mut bufs = [
    ///             IoSliceMut::new(&mut buf_a),
    ///             IoSliceMut::new(&mut buf_b),
    ///         ];
    ///
    ///         // Try to read data, this may still fail with `WouldBlock`
    ///         // if the readiness event is a false positive.
    ///         match server.try_read_vectored(&mut bufs) {
    ///             Ok(0) => break,
    ///             Ok(n) => {
    ///                 println!("read {} bytes", n);
    ///             }
    ///             Err(e) if e.kind() == io::ErrorKind::WouldBlock => {
    ///                 continue;
    ///             }
    ///             Err(e) => {
    ///                 return Err(e.into());
    ///             }
    ///         }
    ///     }
    ///
    ///     Ok(())
    /// }
    /// ```
    pub fn try_read_vectored(&self, bufs: &mut [io::IoSliceMut<'_>]) -> io::Result<usize> {
        self.io
            .registration()
            .try_io(Interest::READABLE, || (&*self.io).read_vectored(bufs))
    }

    cfg_io_util! {
        /// Tries to read data from the stream into the provided buffer, advancing the
        /// buffer's internal cursor, returning how many bytes were read.
        ///
        /// Receives any pending data from the pipe but does not wait for new data
        /// to arrive. On success, returns the number of bytes read. Because
        /// `try_read_buf()` is non-blocking, the buffer does not have to be stored by
        /// the async task and can exist entirely on the stack.
        ///
        /// Usually, [`readable()`] or [`ready()`] is used with this function.
        ///
        /// [`readable()`]: NamedPipeServer::readable()
        /// [`ready()`]: NamedPipeServer::ready()
        ///
        /// # Return
        ///
        /// If data is successfully read, `Ok(n)` is returned, where `n` is the
        /// number of bytes read. `Ok(0)` indicates the stream's read half is closed
        /// and will no longer yield data. If the stream is not ready to read data
        /// `Err(io::ErrorKind::WouldBlock)` is returned.
        ///
        /// # Examples
        ///
        /// ```no_run
        /// use tokio::net::windows::named_pipe;
        /// use std::error::Error;
        /// use std::io;
        ///
        /// const PIPE_NAME: &str = r"\\.\pipe\tokio-named-pipe-client-readable";
        ///
        /// #[tokio::main]
        /// async fn main() -> Result<(), Box<dyn Error>> {
        ///     let server = named_pipe::ServerOptions::new().create(PIPE_NAME)?;
        ///
        ///     loop {
        ///         // Wait for the pipe to be readable
        ///         server.readable().await?;
        ///
        ///         let mut buf = Vec::with_capacity(4096);
        ///
        ///         // Try to read data, this may still fail with `WouldBlock`
        ///         // if the readiness event is a false positive.
        ///         match server.try_read_buf(&mut buf) {
        ///             Ok(0) => break,
        ///             Ok(n) => {
        ///                 println!("read {} bytes", n);
        ///             }
        ///             Err(ref e) if e.kind() == io::ErrorKind::WouldBlock => {
        ///                 continue;
        ///             }
        ///             Err(e) => {
        ///                 return Err(e.into());
        ///             }
        ///         }
        ///     }
        ///
        ///     Ok(())
        /// }
        /// ```
        pub fn try_read_buf<B: BufMut>(&self, buf: &mut B) -> io::Result<usize> {
            self.io.registration().try_io(Interest::READABLE, || {
                use std::io::Read;

                let dst = buf.chunk_mut();
                let dst =
                    unsafe { &mut *(dst as *mut _ as *mut [std::mem::MaybeUninit<u8>] as *mut [u8]) };

                // Safety: We trust `NamedPipeServer::read` to have filled up `n` bytes in the
                // buffer.
                let n = (&*self.io).read(dst)?;

                unsafe {
                    buf.advance_mut(n);
                }

                Ok(n)
            })
        }
    }

    /// Waits for the pipe to become writable.
    ///
    /// This function is equivalent to `ready(Interest::WRITABLE)` and is usually
    /// paired with `try_write()`.
    ///
    /// # Examples
    ///
    /// ```no_run
    /// use tokio::net::windows::named_pipe;
    /// use std::error::Error;
    /// use std::io;
    ///
    /// const PIPE_NAME: &str = r"\\.\pipe\tokio-named-pipe-server-writable";
    ///
    /// #[tokio::main]
    /// async fn main() -> Result<(), Box<dyn Error>> {
    ///     let server = named_pipe::ServerOptions::new()
    ///         .create(PIPE_NAME)?;
    ///
    ///     loop {
    ///         // Wait for the pipe to be writable
    ///         server.writable().await?;
    ///
    ///         // Try to write data, this may still fail with `WouldBlock`
    ///         // if the readiness event is a false positive.
    ///         match server.try_write(b"hello world") {
    ///             Ok(n) => {
    ///                 break;
    ///             }
    ///             Err(e) if e.kind() == io::ErrorKind::WouldBlock => {
    ///                 continue;
    ///             }
    ///             Err(e) => {
    ///                 return Err(e.into());
    ///             }
    ///         }
    ///     }
    ///
    ///     Ok(())
    /// }
    /// ```
    pub async fn writable(&self) -> io::Result<()> {
        self.ready(Interest::WRITABLE).await?;
        Ok(())
    }

    /// Polls for write readiness.
    ///
    /// If the pipe is not currently ready for writing, this method will
    /// store a clone of the `Waker` from the provided `Context`. When the pipe
    /// becomes ready for writing, `Waker::wake` will be called on the waker.
    ///
    /// Note that on multiple calls to `poll_write_ready` or `poll_write`, only
    /// the `Waker` from the `Context` passed to the most recent call is
    /// scheduled to receive a wakeup. (However, `poll_read_ready` retains a
    /// second, independent waker.)
    ///
    /// This function is intended for cases where creating and pinning a future
    /// via [`writable`] is not feasible. Where possible, using [`writable`] is
    /// preferred, as this supports polling from multiple tasks at once.
    ///
    /// # Return value
    ///
    /// The function returns:
    ///
    /// * `Poll::Pending` if the pipe is not ready for writing.
    /// * `Poll::Ready(Ok(()))` if the pipe is ready for writing.
    /// * `Poll::Ready(Err(e))` if an error is encountered.
    ///
    /// # Errors
    ///
    /// This function may encounter any standard I/O error except `WouldBlock`.
    ///
    /// [`writable`]: method@Self::writable
    pub fn poll_write_ready(&self, cx: &mut Context<'_>) -> Poll<io::Result<()>> {
        self.io.registration().poll_write_ready(cx).map_ok(|_| ())
    }

    /// Tries to write a buffer to the pipe, returning how many bytes were
    /// written.
    ///
    /// The function will attempt to write the entire contents of `buf`, but
    /// only part of the buffer may be written.
    ///
    /// This function is usually paired with `writable()`.
    ///
    /// # Return
    ///
    /// If data is successfully written, `Ok(n)` is returned, where `n` is the
    /// number of bytes written. If the pipe is not ready to write data,
    /// `Err(io::ErrorKind::WouldBlock)` is returned.
    ///
    /// # Examples
    ///
    /// ```no_run
    /// use tokio::net::windows::named_pipe;
    /// use std::error::Error;
    /// use std::io;
    ///
    /// const PIPE_NAME: &str = r"\\.\pipe\tokio-named-pipe-server-try-write";
    ///
    /// #[tokio::main]
    /// async fn main() -> Result<(), Box<dyn Error>> {
    ///     let server = named_pipe::ServerOptions::new()
    ///         .create(PIPE_NAME)?;
    ///
    ///     loop {
    ///         // Wait for the pipe to be writable
    ///         server.writable().await?;
    ///
    ///         // Try to write data, this may still fail with `WouldBlock`
    ///         // if the readiness event is a false positive.
    ///         match server.try_write(b"hello world") {
    ///             Ok(n) => {
    ///                 break;
    ///             }
    ///             Err(e) if e.kind() == io::ErrorKind::WouldBlock => {
    ///                 continue;
    ///             }
    ///             Err(e) => {
    ///                 return Err(e.into());
    ///             }
    ///         }
    ///     }
    ///
    ///     Ok(())
    /// }
    /// ```
    pub fn try_write(&self, buf: &[u8]) -> io::Result<usize> {
        self.io
            .registration()
            .try_io(Interest::WRITABLE, || (&*self.io).write(buf))
    }

    /// Tries to write several buffers to the pipe, returning how many bytes
    /// were written.
    ///
    /// Data is written from each buffer in order, with the final buffer read
    /// from possible being only partially consumed. This method behaves
    /// equivalently to a single call to [`try_write()`] with concatenated
    /// buffers.
    ///
    /// This function is usually paired with `writable()`.
    ///
    /// [`try_write()`]: NamedPipeServer::try_write()
    ///
    /// # Return
    ///
    /// If data is successfully written, `Ok(n)` is returned, where `n` is the
    /// number of bytes written. If the pipe is not ready to write data,
    /// `Err(io::ErrorKind::WouldBlock)` is returned.
    ///
    /// # Examples
    ///
    /// ```no_run
    /// use tokio::net::windows::named_pipe;
    /// use std::error::Error;
    /// use std::io;
    ///
    /// const PIPE_NAME: &str = r"\\.\pipe\tokio-named-pipe-server-try-write-vectored";
    ///
    /// #[tokio::main]
    /// async fn main() -> Result<(), Box<dyn Error>> {
    ///     let server = named_pipe::ServerOptions::new()
    ///         .create(PIPE_NAME)?;
    ///
    ///     let bufs = [io::IoSlice::new(b"hello "), io::IoSlice::new(b"world")];
    ///
    ///     loop {
    ///         // Wait for the pipe to be writable
    ///         server.writable().await?;
    ///
    ///         // Try to write data, this may still fail with `WouldBlock`
    ///         // if the readiness event is a false positive.
    ///         match server.try_write_vectored(&bufs) {
    ///             Ok(n) => {
    ///                 break;
    ///             }
    ///             Err(e) if e.kind() == io::ErrorKind::WouldBlock => {
    ///                 continue;
    ///             }
    ///             Err(e) => {
    ///                 return Err(e.into());
    ///             }
    ///         }
    ///     }
    ///
    ///     Ok(())
    /// }
    /// ```
    pub fn try_write_vectored(&self, buf: &[io::IoSlice<'_>]) -> io::Result<usize> {
        self.io
            .registration()
            .try_io(Interest::WRITABLE, || (&*self.io).write_vectored(buf))
    }

    /// Tries to read or write from the pipe using a user-provided IO operation.
    ///
    /// If the pipe is ready, the provided closure is called. The closure
    /// should attempt to perform IO operation from the pipe by manually
    /// calling the appropriate syscall. If the operation fails because the
    /// pipe is not actually ready, then the closure should return a
    /// `WouldBlock` error and the readiness flag is cleared. The return value
    /// of the closure is then returned by `try_io`.
    ///
    /// If the pipe is not ready, then the closure is not called
    /// and a `WouldBlock` error is returned.
    ///
    /// The closure should only return a `WouldBlock` error if it has performed
    /// an IO operation on the pipe that failed due to the pipe not being
    /// ready. Returning a `WouldBlock` error in any other situation will
    /// incorrectly clear the readiness flag, which can cause the pipe to
    /// behave incorrectly.
    ///
    /// The closure should not perform the IO operation using any of the
    /// methods defined on the Tokio `NamedPipeServer` type, as this will mess with
    /// the readiness flag and can cause the pipe to behave incorrectly.
    ///
    /// This method is not intended to be used with combined interests.
    /// The closure should perform only one type of IO operation, so it should not
    /// require more than one ready state. This method may panic or sleep forever
    /// if it is called with a combined interest.
    ///
    /// Usually, [`readable()`], [`writable()`] or [`ready()`] is used with this function.
    ///
    /// [`readable()`]: NamedPipeServer::readable()
    /// [`writable()`]: NamedPipeServer::writable()
    /// [`ready()`]: NamedPipeServer::ready()
    pub fn try_io<R>(
        &self,
        interest: Interest,
        f: impl FnOnce() -> io::Result<R>,
    ) -> io::Result<R> {
        self.io.registration().try_io(interest, f)
    }
}

impl AsyncRead for NamedPipeServer {
    fn poll_read(
        self: Pin<&mut Self>,
        cx: &mut Context<'_>,
        buf: &mut ReadBuf<'_>,
    ) -> Poll<io::Result<()>> {
        unsafe { self.io.poll_read(cx, buf) }
    }
}

impl AsyncWrite for NamedPipeServer {
    fn poll_write(
        self: Pin<&mut Self>,
        cx: &mut Context<'_>,
        buf: &[u8],
    ) -> Poll<io::Result<usize>> {
        self.io.poll_write(cx, buf)
    }

    fn poll_write_vectored(
        self: Pin<&mut Self>,
        cx: &mut Context<'_>,
        bufs: &[io::IoSlice<'_>],
    ) -> Poll<io::Result<usize>> {
        self.io.poll_write_vectored(cx, bufs)
    }

    fn poll_flush(self: Pin<&mut Self>, _cx: &mut Context<'_>) -> Poll<io::Result<()>> {
        Poll::Ready(Ok(()))
    }

    fn poll_shutdown(self: Pin<&mut Self>, cx: &mut Context<'_>) -> Poll<io::Result<()>> {
        self.poll_flush(cx)
    }
}

impl AsRawHandle for NamedPipeServer {
    fn as_raw_handle(&self) -> RawHandle {
        self.io.as_raw_handle()
    }
}

/// A [Windows named pipe] client.
///
/// Constructed using [`ClientOptions::open`].
///
/// Connecting a client correctly involves a few steps. When connecting through
/// [`ClientOptions::open`], it might error indicating one of two things:
///
/// * [`std::io::ErrorKind::NotFound`] - There is no server available.
/// * [`ERROR_PIPE_BUSY`] - There is a server available, but it is busy. Sleep
///   for a while and try again.
///
/// So a correctly implemented client looks like this:
///
/// ```no_run
/// use std::time::Duration;
/// use tokio::net::windows::named_pipe::ClientOptions;
/// use tokio::time;
/// use windows_sys::Win32::Foundation::ERROR_PIPE_BUSY;
///
/// const PIPE_NAME: &str = r"\\.\pipe\named-pipe-idiomatic-client";
///
/// # #[tokio::main] async fn main() -> std::io::Result<()> {
/// let client = loop {
///     match ClientOptions::new().open(PIPE_NAME) {
///         Ok(client) => break client,
///         Err(e) if e.raw_os_error() == Some(ERROR_PIPE_BUSY as i32) => (),
///         Err(e) => return Err(e),
///     }
///
///     time::sleep(Duration::from_millis(50)).await;
/// };
///
/// /* use the connected client */
/// # Ok(()) }
/// ```
///
/// [`ERROR_PIPE_BUSY`]: https://docs.rs/windows-sys/latest/windows_sys/Win32/Foundation/constant.ERROR_PIPE_BUSY.html
/// [Windows named pipe]: https://docs.microsoft.com/en-us/windows/win32/ipc/named-pipes
#[derive(Debug)]
pub struct NamedPipeClient {
    io: PollEvented<mio_windows::NamedPipe>,
}

impl NamedPipeClient {
    /// Constructs a new named pipe client from the specified raw handle.
    ///
    /// This function will consume ownership of the handle given, passing
    /// responsibility for closing the handle to the returned object.
    ///
    /// This function is also unsafe as the primitives currently returned have
    /// the contract that they are the sole owner of the file descriptor they
    /// are wrapping. Usage of this function could accidentally allow violating
    /// this contract which can cause memory unsafety in code that relies on it
    /// being true.
    ///
    /// # Errors
    ///
    /// This errors if called outside of a [Tokio Runtime], or in a runtime that
    /// has not [enabled I/O], or if any OS-specific I/O errors occur.
    ///
    /// [Tokio Runtime]: crate::runtime::Runtime
    /// [enabled I/O]: crate::runtime::Builder::enable_io
    pub unsafe fn from_raw_handle(handle: RawHandle) -> io::Result<Self> {
        let named_pipe = mio_windows::NamedPipe::from_raw_handle(handle);

        Ok(Self {
            io: PollEvented::new(named_pipe)?,
        })
    }

    /// Retrieves information about the named pipe the client is associated
    /// with.
    ///
    /// ```no_run
    /// use tokio::net::windows::named_pipe::{ClientOptions, PipeEnd, PipeMode};
    ///
    /// const PIPE_NAME: &str = r"\\.\pipe\tokio-named-pipe-client-info";
    ///
    /// # #[tokio::main] async fn main() -> std::io::Result<()> {
    /// let client = ClientOptions::new()
    ///     .open(PIPE_NAME)?;
    ///
    /// let client_info = client.info()?;
    ///
    /// assert_eq!(client_info.end, PipeEnd::Client);
    /// assert_eq!(client_info.mode, PipeMode::Message);
    /// assert_eq!(client_info.max_instances, 5);
    /// # Ok(()) }
    /// ```
    pub fn info(&self) -> io::Result<PipeInfo> {
        // Safety: we're ensuring the lifetime of the named pipe.
        unsafe { named_pipe_info(self.io.as_raw_handle()) }
    }

    /// Waits for any of the requested ready states.
    ///
    /// This function is usually paired with `try_read()` or `try_write()`. It
    /// can be used to concurrently read / write to the same pipe on a single
    /// task without splitting the pipe.
    ///
    /// The function may complete without the pipe being ready. This is a
    /// false-positive and attempting an operation will return with
    /// `io::ErrorKind::WouldBlock`. The function can also return with an empty
    /// [`Ready`] set, so you should always check the returned value and possibly
    /// wait again if the requested states are not set.
    ///
    /// # Examples
    ///
    /// Concurrently read and write to the pipe on the same task without
    /// splitting.
    ///
    /// ```no_run
    /// use tokio::io::Interest;
    /// use tokio::net::windows::named_pipe;
    /// use std::error::Error;
    /// use std::io;
    ///
    /// const PIPE_NAME: &str = r"\\.\pipe\tokio-named-pipe-client-ready";
    ///
    /// #[tokio::main]
    /// async fn main() -> Result<(), Box<dyn Error>> {
    ///     let client = named_pipe::ClientOptions::new().open(PIPE_NAME)?;
    ///
    ///     loop {
    ///         let ready = client.ready(Interest::READABLE | Interest::WRITABLE).await?;
    ///
    ///         if ready.is_readable() {
    ///             let mut data = vec![0; 1024];
    ///             // Try to read data, this may still fail with `WouldBlock`
    ///             // if the readiness event is a false positive.
    ///             match client.try_read(&mut data) {
    ///                 Ok(n) => {
    ///                     println!("read {} bytes", n);
    ///                 }
    ///                 Err(e) if e.kind() == io::ErrorKind::WouldBlock => {
    ///                     continue;
    ///                 }
    ///                 Err(e) => {
    ///                     return Err(e.into());
    ///                 }
    ///             }
    ///         }
    ///
    ///         if ready.is_writable() {
    ///             // Try to write data, this may still fail with `WouldBlock`
    ///             // if the readiness event is a false positive.
    ///             match client.try_write(b"hello world") {
    ///                 Ok(n) => {
    ///                     println!("write {} bytes", n);
    ///                 }
    ///                 Err(e) if e.kind() == io::ErrorKind::WouldBlock => {
    ///                     continue;
    ///                 }
    ///                 Err(e) => {
    ///                     return Err(e.into());
    ///                 }
    ///             }
    ///         }
    ///     }
    /// }
    /// ```
    pub async fn ready(&self, interest: Interest) -> io::Result<Ready> {
        let event = self.io.registration().readiness(interest).await?;
        Ok(event.ready)
    }

    /// Waits for the pipe to become readable.
    ///
    /// This function is equivalent to `ready(Interest::READABLE)` and is usually
    /// paired with `try_read()`.
    ///
    /// # Examples
    ///
    /// ```no_run
    /// use tokio::net::windows::named_pipe;
    /// use std::error::Error;
    /// use std::io;
    ///
    /// const PIPE_NAME: &str = r"\\.\pipe\tokio-named-pipe-client-readable";
    ///
    /// #[tokio::main]
    /// async fn main() -> Result<(), Box<dyn Error>> {
    ///     let client = named_pipe::ClientOptions::new().open(PIPE_NAME)?;
    ///
    ///     let mut msg = vec![0; 1024];
    ///
    ///     loop {
    ///         // Wait for the pipe to be readable
    ///         client.readable().await?;
    ///
    ///         // Try to read data, this may still fail with `WouldBlock`
    ///         // if the readiness event is a false positive.
    ///         match client.try_read(&mut msg) {
    ///             Ok(n) => {
    ///                 msg.truncate(n);
    ///                 break;
    ///             }
    ///             Err(e) if e.kind() == io::ErrorKind::WouldBlock => {
    ///                 continue;
    ///             }
    ///             Err(e) => {
    ///                 return Err(e.into());
    ///             }
    ///         }
    ///     }
    ///
    ///     println!("GOT = {:?}", msg);
    ///     Ok(())
    /// }
    /// ```
    pub async fn readable(&self) -> io::Result<()> {
        self.ready(Interest::READABLE).await?;
        Ok(())
    }

    /// Polls for read readiness.
    ///
    /// If the pipe is not currently ready for reading, this method will
    /// store a clone of the `Waker` from the provided `Context`. When the pipe
    /// becomes ready for reading, `Waker::wake` will be called on the waker.
    ///
    /// Note that on multiple calls to `poll_read_ready` or `poll_read`, only
    /// the `Waker` from the `Context` passed to the most recent call is
    /// scheduled to receive a wakeup. (However, `poll_write_ready` retains a
    /// second, independent waker.)
    ///
    /// This function is intended for cases where creating and pinning a future
    /// via [`readable`] is not feasible. Where possible, using [`readable`] is
    /// preferred, as this supports polling from multiple tasks at once.
    ///
    /// # Return value
    ///
    /// The function returns:
    ///
    /// * `Poll::Pending` if the pipe is not ready for reading.
    /// * `Poll::Ready(Ok(()))` if the pipe is ready for reading.
    /// * `Poll::Ready(Err(e))` if an error is encountered.
    ///
    /// # Errors
    ///
    /// This function may encounter any standard I/O error except `WouldBlock`.
    ///
    /// [`readable`]: method@Self::readable
    pub fn poll_read_ready(&self, cx: &mut Context<'_>) -> Poll<io::Result<()>> {
        self.io.registration().poll_read_ready(cx).map_ok(|_| ())
    }

    /// Tries to read data from the pipe into the provided buffer, returning how
    /// many bytes were read.
    ///
    /// Receives any pending data from the pipe but does not wait for new data
    /// to arrive. On success, returns the number of bytes read. Because
    /// `try_read()` is non-blocking, the buffer does not have to be stored by
    /// the async task and can exist entirely on the stack.
    ///
    /// Usually, [`readable()`] or [`ready()`] is used with this function.
    ///
    /// [`readable()`]: NamedPipeClient::readable()
    /// [`ready()`]: NamedPipeClient::ready()
    ///
    /// # Return
    ///
    /// If data is successfully read, `Ok(n)` is returned, where `n` is the
    /// number of bytes read. If `n` is `0`, then it can indicate one of two scenarios:
    ///
    /// 1. The pipe's read half is closed and will no longer yield data.
    /// 2. The specified buffer was 0 bytes in length.
    ///
    /// If the pipe is not ready to read data,
    /// `Err(io::ErrorKind::WouldBlock)` is returned.
    ///
    /// # Examples
    ///
    /// ```no_run
    /// use tokio::net::windows::named_pipe;
    /// use std::error::Error;
    /// use std::io;
    ///
    /// const PIPE_NAME: &str = r"\\.\pipe\tokio-named-pipe-client-try-read";
    ///
    /// #[tokio::main]
    /// async fn main() -> Result<(), Box<dyn Error>> {
    ///     let client = named_pipe::ClientOptions::new().open(PIPE_NAME)?;
    ///
    ///     loop {
    ///         // Wait for the pipe to be readable
    ///         client.readable().await?;
    ///
    ///         // Creating the buffer **after** the `await` prevents it from
    ///         // being stored in the async task.
    ///         let mut buf = [0; 4096];
    ///
    ///         // Try to read data, this may still fail with `WouldBlock`
    ///         // if the readiness event is a false positive.
    ///         match client.try_read(&mut buf) {
    ///             Ok(0) => break,
    ///             Ok(n) => {
    ///                 println!("read {} bytes", n);
    ///             }
    ///             Err(e) if e.kind() == io::ErrorKind::WouldBlock => {
    ///                 continue;
    ///             }
    ///             Err(e) => {
    ///                 return Err(e.into());
    ///             }
    ///         }
    ///     }
    ///
    ///     Ok(())
    /// }
    /// ```
    pub fn try_read(&self, buf: &mut [u8]) -> io::Result<usize> {
        self.io
            .registration()
            .try_io(Interest::READABLE, || (&*self.io).read(buf))
    }

    /// Tries to read data from the pipe into the provided buffers, returning
    /// how many bytes were read.
    ///
    /// Data is copied to fill each buffer in order, with the final buffer
    /// written to possibly being only partially filled. This method behaves
    /// equivalently to a single call to [`try_read()`] with concatenated
    /// buffers.
    ///
    /// Receives any pending data from the pipe but does not wait for new data
    /// to arrive. On success, returns the number of bytes read. Because
    /// `try_read_vectored()` is non-blocking, the buffer does not have to be
    /// stored by the async task and can exist entirely on the stack.
    ///
    /// Usually, [`readable()`] or [`ready()`] is used with this function.
    ///
    /// [`try_read()`]: NamedPipeClient::try_read()
    /// [`readable()`]: NamedPipeClient::readable()
    /// [`ready()`]: NamedPipeClient::ready()
    ///
    /// # Return
    ///
    /// If data is successfully read, `Ok(n)` is returned, where `n` is the
    /// number of bytes read. `Ok(0)` indicates the pipe's read half is closed
    /// and will no longer yield data. If the pipe is not ready to read data
    /// `Err(io::ErrorKind::WouldBlock)` is returned.
    ///
    /// # Examples
    ///
    /// ```no_run
    /// use tokio::net::windows::named_pipe;
    /// use std::error::Error;
    /// use std::io::{self, IoSliceMut};
    ///
    /// const PIPE_NAME: &str = r"\\.\pipe\tokio-named-pipe-client-try-read-vectored";
    ///
    /// #[tokio::main]
    /// async fn main() -> Result<(), Box<dyn Error>> {
    ///     let client = named_pipe::ClientOptions::new().open(PIPE_NAME)?;
    ///
    ///     loop {
    ///         // Wait for the pipe to be readable
    ///         client.readable().await?;
    ///
    ///         // Creating the buffer **after** the `await` prevents it from
    ///         // being stored in the async task.
    ///         let mut buf_a = [0; 512];
    ///         let mut buf_b = [0; 1024];
    ///         let mut bufs = [
    ///             IoSliceMut::new(&mut buf_a),
    ///             IoSliceMut::new(&mut buf_b),
    ///         ];
    ///
    ///         // Try to read data, this may still fail with `WouldBlock`
    ///         // if the readiness event is a false positive.
    ///         match client.try_read_vectored(&mut bufs) {
    ///             Ok(0) => break,
    ///             Ok(n) => {
    ///                 println!("read {} bytes", n);
    ///             }
    ///             Err(e) if e.kind() == io::ErrorKind::WouldBlock => {
    ///                 continue;
    ///             }
    ///             Err(e) => {
    ///                 return Err(e.into());
    ///             }
    ///         }
    ///     }
    ///
    ///     Ok(())
    /// }
    /// ```
    pub fn try_read_vectored(&self, bufs: &mut [io::IoSliceMut<'_>]) -> io::Result<usize> {
        self.io
            .registration()
            .try_io(Interest::READABLE, || (&*self.io).read_vectored(bufs))
    }

    cfg_io_util! {
        /// Tries to read data from the stream into the provided buffer, advancing the
        /// buffer's internal cursor, returning how many bytes were read.
        ///
        /// Receives any pending data from the pipe but does not wait for new data
        /// to arrive. On success, returns the number of bytes read. Because
        /// `try_read_buf()` is non-blocking, the buffer does not have to be stored by
        /// the async task and can exist entirely on the stack.
        ///
        /// Usually, [`readable()`] or [`ready()`] is used with this function.
        ///
        /// [`readable()`]: NamedPipeClient::readable()
        /// [`ready()`]: NamedPipeClient::ready()
        ///
        /// # Return
        ///
        /// If data is successfully read, `Ok(n)` is returned, where `n` is the
        /// number of bytes read. `Ok(0)` indicates the stream's read half is closed
        /// and will no longer yield data. If the stream is not ready to read data
        /// `Err(io::ErrorKind::WouldBlock)` is returned.
        ///
        /// # Examples
        ///
        /// ```no_run
        /// use tokio::net::windows::named_pipe;
        /// use std::error::Error;
        /// use std::io;
        ///
        /// const PIPE_NAME: &str = r"\\.\pipe\tokio-named-pipe-client-readable";
        ///
        /// #[tokio::main]
        /// async fn main() -> Result<(), Box<dyn Error>> {
        ///     let client = named_pipe::ClientOptions::new().open(PIPE_NAME)?;
        ///
        ///     loop {
        ///         // Wait for the pipe to be readable
        ///         client.readable().await?;
        ///
        ///         let mut buf = Vec::with_capacity(4096);
        ///
        ///         // Try to read data, this may still fail with `WouldBlock`
        ///         // if the readiness event is a false positive.
        ///         match client.try_read_buf(&mut buf) {
        ///             Ok(0) => break,
        ///             Ok(n) => {
        ///                 println!("read {} bytes", n);
        ///             }
        ///             Err(ref e) if e.kind() == io::ErrorKind::WouldBlock => {
        ///                 continue;
        ///             }
        ///             Err(e) => {
        ///                 return Err(e.into());
        ///             }
        ///         }
        ///     }
        ///
        ///     Ok(())
        /// }
        /// ```
        pub fn try_read_buf<B: BufMut>(&self, buf: &mut B) -> io::Result<usize> {
            self.io.registration().try_io(Interest::READABLE, || {
                use std::io::Read;

                let dst = buf.chunk_mut();
                let dst =
                    unsafe { &mut *(dst as *mut _ as *mut [std::mem::MaybeUninit<u8>] as *mut [u8]) };

                // Safety: We trust `NamedPipeClient::read` to have filled up `n` bytes in the
                // buffer.
                let n = (&*self.io).read(dst)?;

                unsafe {
                    buf.advance_mut(n);
                }

                Ok(n)
            })
        }
    }

    /// Waits for the pipe to become writable.
    ///
    /// This function is equivalent to `ready(Interest::WRITABLE)` and is usually
    /// paired with `try_write()`.
    ///
    /// # Examples
    ///
    /// ```no_run
    /// use tokio::net::windows::named_pipe;
    /// use std::error::Error;
    /// use std::io;
    ///
    /// const PIPE_NAME: &str = r"\\.\pipe\tokio-named-pipe-client-writable";
    ///
    /// #[tokio::main]
    /// async fn main() -> Result<(), Box<dyn Error>> {
    ///     let client = named_pipe::ClientOptions::new().open(PIPE_NAME)?;
    ///
    ///     loop {
    ///         // Wait for the pipe to be writable
    ///         client.writable().await?;
    ///
    ///         // Try to write data, this may still fail with `WouldBlock`
    ///         // if the readiness event is a false positive.
    ///         match client.try_write(b"hello world") {
    ///             Ok(n) => {
    ///                 break;
    ///             }
    ///             Err(e) if e.kind() == io::ErrorKind::WouldBlock => {
    ///                 continue;
    ///             }
    ///             Err(e) => {
    ///                 return Err(e.into());
    ///             }
    ///         }
    ///     }
    ///
    ///     Ok(())
    /// }
    /// ```
    pub async fn writable(&self) -> io::Result<()> {
        self.ready(Interest::WRITABLE).await?;
        Ok(())
    }

    /// Polls for write readiness.
    ///
    /// If the pipe is not currently ready for writing, this method will
    /// store a clone of the `Waker` from the provided `Context`. When the pipe
    /// becomes ready for writing, `Waker::wake` will be called on the waker.
    ///
    /// Note that on multiple calls to `poll_write_ready` or `poll_write`, only
    /// the `Waker` from the `Context` passed to the most recent call is
    /// scheduled to receive a wakeup. (However, `poll_read_ready` retains a
    /// second, independent waker.)
    ///
    /// This function is intended for cases where creating and pinning a future
    /// via [`writable`] is not feasible. Where possible, using [`writable`] is
    /// preferred, as this supports polling from multiple tasks at once.
    ///
    /// # Return value
    ///
    /// The function returns:
    ///
    /// * `Poll::Pending` if the pipe is not ready for writing.
    /// * `Poll::Ready(Ok(()))` if the pipe is ready for writing.
    /// * `Poll::Ready(Err(e))` if an error is encountered.
    ///
    /// # Errors
    ///
    /// This function may encounter any standard I/O error except `WouldBlock`.
    ///
    /// [`writable`]: method@Self::writable
    pub fn poll_write_ready(&self, cx: &mut Context<'_>) -> Poll<io::Result<()>> {
        self.io.registration().poll_write_ready(cx).map_ok(|_| ())
    }

    /// Tries to write a buffer to the pipe, returning how many bytes were
    /// written.
    ///
    /// The function will attempt to write the entire contents of `buf`, but
    /// only part of the buffer may be written.
    ///
    /// This function is usually paired with `writable()`.
    ///
    /// # Return
    ///
    /// If data is successfully written, `Ok(n)` is returned, where `n` is the
    /// number of bytes written. If the pipe is not ready to write data,
    /// `Err(io::ErrorKind::WouldBlock)` is returned.
    ///
    /// # Examples
    ///
    /// ```no_run
    /// use tokio::net::windows::named_pipe;
    /// use std::error::Error;
    /// use std::io;
    ///
    /// const PIPE_NAME: &str = r"\\.\pipe\tokio-named-pipe-client-try-write";
    ///
    /// #[tokio::main]
    /// async fn main() -> Result<(), Box<dyn Error>> {
    ///     let client = named_pipe::ClientOptions::new().open(PIPE_NAME)?;
    ///
    ///     loop {
    ///         // Wait for the pipe to be writable
    ///         client.writable().await?;
    ///
    ///         // Try to write data, this may still fail with `WouldBlock`
    ///         // if the readiness event is a false positive.
    ///         match client.try_write(b"hello world") {
    ///             Ok(n) => {
    ///                 break;
    ///             }
    ///             Err(e) if e.kind() == io::ErrorKind::WouldBlock => {
    ///                 continue;
    ///             }
    ///             Err(e) => {
    ///                 return Err(e.into());
    ///             }
    ///         }
    ///     }
    ///
    ///     Ok(())
    /// }
    /// ```
    pub fn try_write(&self, buf: &[u8]) -> io::Result<usize> {
        self.io
            .registration()
            .try_io(Interest::WRITABLE, || (&*self.io).write(buf))
    }

    /// Tries to write several buffers to the pipe, returning how many bytes
    /// were written.
    ///
    /// Data is written from each buffer in order, with the final buffer read
    /// from possible being only partially consumed. This method behaves
    /// equivalently to a single call to [`try_write()`] with concatenated
    /// buffers.
    ///
    /// This function is usually paired with `writable()`.
    ///
    /// [`try_write()`]: NamedPipeClient::try_write()
    ///
    /// # Return
    ///
    /// If data is successfully written, `Ok(n)` is returned, where `n` is the
    /// number of bytes written. If the pipe is not ready to write data,
    /// `Err(io::ErrorKind::WouldBlock)` is returned.
    ///
    /// # Examples
    ///
    /// ```no_run
    /// use tokio::net::windows::named_pipe;
    /// use std::error::Error;
    /// use std::io;
    ///
    /// const PIPE_NAME: &str = r"\\.\pipe\tokio-named-pipe-client-try-write-vectored";
    ///
    /// #[tokio::main]
    /// async fn main() -> Result<(), Box<dyn Error>> {
    ///     let client = named_pipe::ClientOptions::new().open(PIPE_NAME)?;
    ///
    ///     let bufs = [io::IoSlice::new(b"hello "), io::IoSlice::new(b"world")];
    ///
    ///     loop {
    ///         // Wait for the pipe to be writable
    ///         client.writable().await?;
    ///
    ///         // Try to write data, this may still fail with `WouldBlock`
    ///         // if the readiness event is a false positive.
    ///         match client.try_write_vectored(&bufs) {
    ///             Ok(n) => {
    ///                 break;
    ///             }
    ///             Err(e) if e.kind() == io::ErrorKind::WouldBlock => {
    ///                 continue;
    ///             }
    ///             Err(e) => {
    ///                 return Err(e.into());
    ///             }
    ///         }
    ///     }
    ///
    ///     Ok(())
    /// }
    /// ```
    pub fn try_write_vectored(&self, buf: &[io::IoSlice<'_>]) -> io::Result<usize> {
        self.io
            .registration()
            .try_io(Interest::WRITABLE, || (&*self.io).write_vectored(buf))
    }

    /// Tries to read or write from the pipe using a user-provided IO operation.
    ///
    /// If the pipe is ready, the provided closure is called. The closure
    /// should attempt to perform IO operation from the pipe by manually
    /// calling the appropriate syscall. If the operation fails because the
    /// pipe is not actually ready, then the closure should return a
    /// `WouldBlock` error and the readiness flag is cleared. The return value
    /// of the closure is then returned by `try_io`.
    ///
    /// If the pipe is not ready, then the closure is not called
    /// and a `WouldBlock` error is returned.
    ///
    /// The closure should only return a `WouldBlock` error if it has performed
    /// an IO operation on the pipe that failed due to the pipe not being
    /// ready. Returning a `WouldBlock` error in any other situation will
    /// incorrectly clear the readiness flag, which can cause the pipe to
    /// behave incorrectly.
    ///
    /// The closure should not perform the IO operation using any of the methods
    /// defined on the Tokio `NamedPipeClient` type, as this will mess with the
    /// readiness flag and can cause the pipe to behave incorrectly.
    ///
    /// This method is not intended to be used with combined interests.
    /// The closure should perform only one type of IO operation, so it should not
    /// require more than one ready state. This method may panic or sleep forever
    /// if it is called with a combined interest.
    ///
    /// Usually, [`readable()`], [`writable()`] or [`ready()`] is used with this function.
    ///
    /// [`readable()`]: NamedPipeClient::readable()
    /// [`writable()`]: NamedPipeClient::writable()
    /// [`ready()`]: NamedPipeClient::ready()
    pub fn try_io<R>(
        &self,
        interest: Interest,
        f: impl FnOnce() -> io::Result<R>,
    ) -> io::Result<R> {
        self.io.registration().try_io(interest, f)
    }
}

impl AsyncRead for NamedPipeClient {
    fn poll_read(
        self: Pin<&mut Self>,
        cx: &mut Context<'_>,
        buf: &mut ReadBuf<'_>,
    ) -> Poll<io::Result<()>> {
        unsafe { self.io.poll_read(cx, buf) }
    }
}

impl AsyncWrite for NamedPipeClient {
    fn poll_write(
        self: Pin<&mut Self>,
        cx: &mut Context<'_>,
        buf: &[u8],
    ) -> Poll<io::Result<usize>> {
        self.io.poll_write(cx, buf)
    }

    fn poll_write_vectored(
        self: Pin<&mut Self>,
        cx: &mut Context<'_>,
        bufs: &[io::IoSlice<'_>],
    ) -> Poll<io::Result<usize>> {
        self.io.poll_write_vectored(cx, bufs)
    }

    fn poll_flush(self: Pin<&mut Self>, _cx: &mut Context<'_>) -> Poll<io::Result<()>> {
        Poll::Ready(Ok(()))
    }

    fn poll_shutdown(self: Pin<&mut Self>, cx: &mut Context<'_>) -> Poll<io::Result<()>> {
        self.poll_flush(cx)
    }
}

impl AsRawHandle for NamedPipeClient {
    fn as_raw_handle(&self) -> RawHandle {
        self.io.as_raw_handle()
    }
}

// Helper to set a boolean flag as a bitfield.
macro_rules! bool_flag {
    ($f:expr, $t:expr, $flag:expr) => {{
        let current = $f;

        if $t {
            $f = current | $flag;
        } else {
            $f = current & !$flag;
        };
    }};
}

/// A builder structure for construct a named pipe with named pipe-specific
/// options. This is required to use for named pipe servers who wants to modify
/// pipe-related options.
///
/// See [`ServerOptions::create`].
#[derive(Debug, Clone)]
pub struct ServerOptions {
    open_mode: u32,
    pipe_mode: u32,
    max_instances: u32,
    out_buffer_size: u32,
    in_buffer_size: u32,
    default_timeout: u32,
}

impl ServerOptions {
    /// Creates a new named pipe builder with the default settings.
    ///
    /// ```
    /// use tokio::net::windows::named_pipe::ServerOptions;
    ///
    /// const PIPE_NAME: &str = r"\\.\pipe\tokio-named-pipe-new";
    ///
    /// # #[tokio::main] async fn main() -> std::io::Result<()> {
    /// let server = ServerOptions::new().create(PIPE_NAME)?;
    /// # Ok(()) }
    /// ```
    pub fn new() -> ServerOptions {
        ServerOptions {
            open_mode: windows_sys::PIPE_ACCESS_DUPLEX | windows_sys::FILE_FLAG_OVERLAPPED,
            pipe_mode: windows_sys::PIPE_TYPE_BYTE | windows_sys::PIPE_REJECT_REMOTE_CLIENTS,
            max_instances: windows_sys::PIPE_UNLIMITED_INSTANCES,
            out_buffer_size: 65536,
            in_buffer_size: 65536,
            default_timeout: 0,
        }
    }

    /// The pipe mode.
    ///
    /// The default pipe mode is [`PipeMode::Byte`]. See [`PipeMode`] for
    /// documentation of what each mode means.
    ///
    /// This corresponding to specifying [`dwPipeMode`].
    ///
    /// [`dwPipeMode`]: https://docs.microsoft.com/en-us/windows/win32/api/winbase/nf-winbase-createnamedpipea
    pub fn pipe_mode(&mut self, pipe_mode: PipeMode) -> &mut Self {
<<<<<<< HEAD
        self.pipe_mode = match pipe_mode {
            PipeMode::Byte => windows_sys::PIPE_TYPE_BYTE,
            PipeMode::Message => windows_sys::PIPE_TYPE_MESSAGE,
        };

=======
        let is_msg = matches!(pipe_mode, PipeMode::Message);
        // Pipe mode is implemented as a bit flag 0x4. Set is message and unset
        // is byte.
        bool_flag!(self.pipe_mode, is_msg, winbase::PIPE_TYPE_MESSAGE);
>>>>>>> ba81945f
        self
    }

    /// The flow of data in the pipe goes from client to server only.
    ///
    /// This corresponds to setting [`PIPE_ACCESS_INBOUND`].
    ///
    /// [`PIPE_ACCESS_INBOUND`]: https://docs.microsoft.com/en-us/windows/win32/api/winbase/nf-winbase-createnamedpipea#pipe_access_inbound
    ///
    /// # Errors
    ///
    /// Server side prevents connecting by denying inbound access, client errors
    /// with [`std::io::ErrorKind::PermissionDenied`] when attempting to create
    /// the connection.
    ///
    /// ```
    /// use std::io;
    /// use tokio::net::windows::named_pipe::{ClientOptions, ServerOptions};
    ///
    /// const PIPE_NAME: &str = r"\\.\pipe\tokio-named-pipe-access-inbound-err1";
    ///
    /// # #[tokio::main] async fn main() -> io::Result<()> {
    /// let _server = ServerOptions::new()
    ///     .access_inbound(false)
    ///     .create(PIPE_NAME)?;
    ///
    /// let e = ClientOptions::new()
    ///     .open(PIPE_NAME)
    ///     .unwrap_err();
    ///
    /// assert_eq!(e.kind(), io::ErrorKind::PermissionDenied);
    /// # Ok(()) }
    /// ```
    ///
    /// Disabling writing allows a client to connect, but errors with
    /// [`std::io::ErrorKind::PermissionDenied`] if a write is attempted.
    ///
    /// ```
    /// use std::io;
    /// use tokio::io::AsyncWriteExt;
    /// use tokio::net::windows::named_pipe::{ClientOptions, ServerOptions};
    ///
    /// const PIPE_NAME: &str = r"\\.\pipe\tokio-named-pipe-access-inbound-err2";
    ///
    /// # #[tokio::main] async fn main() -> io::Result<()> {
    /// let server = ServerOptions::new()
    ///     .access_inbound(false)
    ///     .create(PIPE_NAME)?;
    ///
    /// let mut client = ClientOptions::new()
    ///     .write(false)
    ///     .open(PIPE_NAME)?;
    ///
    /// server.connect().await?;
    ///
    /// let e = client.write(b"ping").await.unwrap_err();
    /// assert_eq!(e.kind(), io::ErrorKind::PermissionDenied);
    /// # Ok(()) }
    /// ```
    ///
    /// # Examples
    ///
    /// A unidirectional named pipe that only supports server-to-client
    /// communication.
    ///
    /// ```
    /// use std::io;
    /// use tokio::io::{AsyncReadExt, AsyncWriteExt};
    /// use tokio::net::windows::named_pipe::{ClientOptions, ServerOptions};
    ///
    /// const PIPE_NAME: &str = r"\\.\pipe\tokio-named-pipe-access-inbound";
    ///
    /// # #[tokio::main] async fn main() -> io::Result<()> {
    /// let mut server = ServerOptions::new()
    ///     .access_inbound(false)
    ///     .create(PIPE_NAME)?;
    ///
    /// let mut client = ClientOptions::new()
    ///     .write(false)
    ///     .open(PIPE_NAME)?;
    ///
    /// server.connect().await?;
    ///
    /// let write = server.write_all(b"ping");
    ///
    /// let mut buf = [0u8; 4];
    /// let read = client.read_exact(&mut buf);
    ///
    /// let ((), read) = tokio::try_join!(write, read)?;
    ///
    /// assert_eq!(read, 4);
    /// assert_eq!(&buf[..], b"ping");
    /// # Ok(()) }
    /// ```
    pub fn access_inbound(&mut self, allowed: bool) -> &mut Self {
        bool_flag!(self.open_mode, allowed, windows_sys::PIPE_ACCESS_INBOUND);
        self
    }

    /// The flow of data in the pipe goes from server to client only.
    ///
    /// This corresponds to setting [`PIPE_ACCESS_OUTBOUND`].
    ///
    /// [`PIPE_ACCESS_OUTBOUND`]: https://docs.microsoft.com/en-us/windows/win32/api/winbase/nf-winbase-createnamedpipea#pipe_access_outbound
    ///
    /// # Errors
    ///
    /// Server side prevents connecting by denying outbound access, client
    /// errors with [`std::io::ErrorKind::PermissionDenied`] when attempting to
    /// create the connection.
    ///
    /// ```
    /// use std::io;
    /// use tokio::net::windows::named_pipe::{ClientOptions, ServerOptions};
    ///
    /// const PIPE_NAME: &str = r"\\.\pipe\tokio-named-pipe-access-outbound-err1";
    ///
    /// # #[tokio::main] async fn main() -> io::Result<()> {
    /// let server = ServerOptions::new()
    ///     .access_outbound(false)
    ///     .create(PIPE_NAME)?;
    ///
    /// let e = ClientOptions::new()
    ///     .open(PIPE_NAME)
    ///     .unwrap_err();
    ///
    /// assert_eq!(e.kind(), io::ErrorKind::PermissionDenied);
    /// # Ok(()) }
    /// ```
    ///
    /// Disabling reading allows a client to connect, but attempting to read
    /// will error with [`std::io::ErrorKind::PermissionDenied`].
    ///
    /// ```
    /// use std::io;
    /// use tokio::io::AsyncReadExt;
    /// use tokio::net::windows::named_pipe::{ClientOptions, ServerOptions};
    ///
    /// const PIPE_NAME: &str = r"\\.\pipe\tokio-named-pipe-access-outbound-err2";
    ///
    /// # #[tokio::main] async fn main() -> io::Result<()> {
    /// let server = ServerOptions::new()
    ///     .access_outbound(false)
    ///     .create(PIPE_NAME)?;
    ///
    /// let mut client = ClientOptions::new()
    ///     .read(false)
    ///     .open(PIPE_NAME)?;
    ///
    /// server.connect().await?;
    ///
    /// let mut buf = [0u8; 4];
    /// let e = client.read(&mut buf).await.unwrap_err();
    /// assert_eq!(e.kind(), io::ErrorKind::PermissionDenied);
    /// # Ok(()) }
    /// ```
    ///
    /// # Examples
    ///
    /// A unidirectional named pipe that only supports client-to-server
    /// communication.
    ///
    /// ```
    /// use tokio::io::{AsyncReadExt, AsyncWriteExt};
    /// use tokio::net::windows::named_pipe::{ClientOptions, ServerOptions};
    ///
    /// const PIPE_NAME: &str = r"\\.\pipe\tokio-named-pipe-access-outbound";
    ///
    /// # #[tokio::main] async fn main() -> std::io::Result<()> {
    /// let mut server = ServerOptions::new()
    ///     .access_outbound(false)
    ///     .create(PIPE_NAME)?;
    ///
    /// let mut client = ClientOptions::new()
    ///     .read(false)
    ///     .open(PIPE_NAME)?;
    ///
    /// server.connect().await?;
    ///
    /// let write = client.write_all(b"ping");
    ///
    /// let mut buf = [0u8; 4];
    /// let read = server.read_exact(&mut buf);
    ///
    /// let ((), read) = tokio::try_join!(write, read)?;
    ///
    /// println!("done reading and writing");
    ///
    /// assert_eq!(read, 4);
    /// assert_eq!(&buf[..], b"ping");
    /// # Ok(()) }
    /// ```
    pub fn access_outbound(&mut self, allowed: bool) -> &mut Self {
        bool_flag!(self.open_mode, allowed, windows_sys::PIPE_ACCESS_OUTBOUND);
        self
    }

    /// If you attempt to create multiple instances of a pipe with this flag
    /// set, creation of the first server instance succeeds, but creation of any
    /// subsequent instances will fail with
    /// [`std::io::ErrorKind::PermissionDenied`].
    ///
    /// This option is intended to be used with servers that want to ensure that
    /// they are the only process listening for clients on a given named pipe.
    /// This is accomplished by enabling it for the first server instance
    /// created in a process.
    ///
    /// This corresponds to setting [`FILE_FLAG_FIRST_PIPE_INSTANCE`].
    ///
    /// # Errors
    ///
    /// If this option is set and more than one instance of the server for a
    /// given named pipe exists, calling [`create`] will fail with
    /// [`std::io::ErrorKind::PermissionDenied`].
    ///
    /// ```
    /// use std::io;
    /// use tokio::net::windows::named_pipe::ServerOptions;
    ///
    /// const PIPE_NAME: &str = r"\\.\pipe\tokio-named-pipe-first-instance-error";
    ///
    /// # #[tokio::main] async fn main() -> io::Result<()> {
    /// let server1 = ServerOptions::new()
    ///     .first_pipe_instance(true)
    ///     .create(PIPE_NAME)?;
    ///
    /// // Second server errs, since it's not the first instance.
    /// let e = ServerOptions::new()
    ///     .first_pipe_instance(true)
    ///     .create(PIPE_NAME)
    ///     .unwrap_err();
    ///
    /// assert_eq!(e.kind(), io::ErrorKind::PermissionDenied);
    /// # Ok(()) }
    /// ```
    ///
    /// # Examples
    ///
    /// ```
    /// use std::io;
    /// use tokio::net::windows::named_pipe::ServerOptions;
    ///
    /// const PIPE_NAME: &str = r"\\.\pipe\tokio-named-pipe-first-instance";
    ///
    /// # #[tokio::main] async fn main() -> io::Result<()> {
    /// let mut builder = ServerOptions::new();
    /// builder.first_pipe_instance(true);
    ///
    /// let server = builder.create(PIPE_NAME)?;
    /// let e = builder.create(PIPE_NAME).unwrap_err();
    /// assert_eq!(e.kind(), io::ErrorKind::PermissionDenied);
    /// drop(server);
    ///
    /// // OK: since, we've closed the other instance.
    /// let _server2 = builder.create(PIPE_NAME)?;
    /// # Ok(()) }
    /// ```
    ///
    /// [`create`]: ServerOptions::create
    /// [`FILE_FLAG_FIRST_PIPE_INSTANCE`]: https://docs.microsoft.com/en-us/windows/win32/api/winbase/nf-winbase-createnamedpipea#pipe_first_pipe_instance
    pub fn first_pipe_instance(&mut self, first: bool) -> &mut Self {
        bool_flag!(
            self.open_mode,
            first,
            windows_sys::FILE_FLAG_FIRST_PIPE_INSTANCE
        );
        self
    }

    /// Requests permission to modify the pipe's discretionary access control list.
    ///
    /// This corresponds to setting [`WRITE_DAC`] in dwOpenMode.
    ///
    /// # Examples
    ///
    /// ```
    /// use std::{io, os::windows::prelude::AsRawHandle, ptr};
    //
    /// use tokio::net::windows::named_pipe::ServerOptions;
    /// use windows_sys::{
    ///     Win32::Foundation::ERROR_SUCCESS,
    ///     Win32::Security::DACL_SECURITY_INFORMATION,
    ///     Win32::Security::Authorization::{SetSecurityInfo, SE_KERNEL_OBJECT},
    /// };
    ///
    /// const PIPE_NAME: &str = r"\\.\pipe\write_dac_pipe";
    ///
    /// # #[tokio::main] async fn main() -> io::Result<()> {
    /// let mut pipe_template = ServerOptions::new();
    /// pipe_template.write_dac(true);
    /// let pipe = pipe_template.create(PIPE_NAME)?;
    ///
    /// unsafe {
    ///     assert_eq!(
    ///         ERROR_SUCCESS,
    ///         SetSecurityInfo(
    ///             pipe.as_raw_handle() as _,
    ///             SE_KERNEL_OBJECT,
    ///             DACL_SECURITY_INFORMATION,
    ///             ptr::null_mut(),
    ///             ptr::null_mut(),
    ///             ptr::null_mut(),
    ///             ptr::null_mut(),
    ///         )
    ///     );
    /// }
    ///
    /// # Ok(()) }
    /// ```
    ///
    /// ```
    /// use std::{io, os::windows::prelude::AsRawHandle, ptr};
    //
    /// use tokio::net::windows::named_pipe::ServerOptions;
    /// use windows_sys::{
    ///     Win32::Foundation::ERROR_ACCESS_DENIED,
    ///     Win32::Security::DACL_SECURITY_INFORMATION,
    ///     Win32::Security::Authorization::{SetSecurityInfo, SE_KERNEL_OBJECT},
    /// };
    ///
    /// const PIPE_NAME: &str = r"\\.\pipe\write_dac_pipe_fail";
    ///
    /// # #[tokio::main] async fn main() -> io::Result<()> {
    /// let mut pipe_template = ServerOptions::new();
    /// pipe_template.write_dac(false);
    /// let pipe = pipe_template.create(PIPE_NAME)?;
    ///
    /// unsafe {
    ///     assert_eq!(
    ///         ERROR_ACCESS_DENIED,
    ///         SetSecurityInfo(
    ///             pipe.as_raw_handle() as _,
    ///             SE_KERNEL_OBJECT,
    ///             DACL_SECURITY_INFORMATION,
    ///             ptr::null_mut(),
    ///             ptr::null_mut(),
    ///             ptr::null_mut(),
    ///             ptr::null_mut(),
    ///         )
    ///     );
    /// }
    ///
    /// # Ok(()) }
    /// ```
    ///
    /// [`WRITE_DAC`]: https://docs.microsoft.com/en-us/windows/win32/api/winbase/nf-winbase-createnamedpipea
    pub fn write_dac(&mut self, requested: bool) -> &mut Self {
        bool_flag!(self.open_mode, requested, windows_sys::WRITE_DAC);
        self
    }

    /// Requests permission to modify the pipe's owner.
    ///
    /// This corresponds to setting [`WRITE_OWNER`] in dwOpenMode.
    ///
    /// [`WRITE_OWNER`]: https://docs.microsoft.com/en-us/windows/win32/api/winbase/nf-winbase-createnamedpipea
    pub fn write_owner(&mut self, requested: bool) -> &mut Self {
        bool_flag!(self.open_mode, requested, windows_sys::WRITE_OWNER);
        self
    }

    /// Requests permission to modify the pipe's system access control list.
    ///
    /// This corresponds to setting [`ACCESS_SYSTEM_SECURITY`] in dwOpenMode.
    ///
    /// [`ACCESS_SYSTEM_SECURITY`]: https://docs.microsoft.com/en-us/windows/win32/api/winbase/nf-winbase-createnamedpipea
    pub fn access_system_security(&mut self, requested: bool) -> &mut Self {
        bool_flag!(
            self.open_mode,
            requested,
            windows_sys::ACCESS_SYSTEM_SECURITY
        );
        self
    }

    /// Indicates whether this server can accept remote clients or not. Remote
    /// clients are disabled by default.
    ///
    /// This corresponds to setting [`PIPE_REJECT_REMOTE_CLIENTS`].
    ///
    /// [`PIPE_REJECT_REMOTE_CLIENTS`]: https://docs.microsoft.com/en-us/windows/win32/api/winbase/nf-winbase-createnamedpipea#pipe_reject_remote_clients
    pub fn reject_remote_clients(&mut self, reject: bool) -> &mut Self {
        bool_flag!(
            self.pipe_mode,
            reject,
            windows_sys::PIPE_REJECT_REMOTE_CLIENTS
        );
        self
    }

    /// The maximum number of instances that can be created for this pipe. The
    /// first instance of the pipe can specify this value; the same number must
    /// be specified for other instances of the pipe. Acceptable values are in
    /// the range 1 through 254. The default value is unlimited.
    ///
    /// This corresponds to specifying [`nMaxInstances`].
    ///
    /// [`nMaxInstances`]: https://docs.microsoft.com/en-us/windows/win32/api/winbase/nf-winbase-createnamedpipea
    ///
    /// # Errors
    ///
    /// The same numbers of `max_instances` have to be used by all servers. Any
    /// additional servers trying to be built which uses a mismatching value
    /// might error.
    ///
    /// ```
    /// use std::io;
    /// use tokio::net::windows::named_pipe::{ServerOptions, ClientOptions};
    /// use windows_sys::Win32::Foundation::ERROR_PIPE_BUSY;
    ///
    /// const PIPE_NAME: &str = r"\\.\pipe\tokio-named-pipe-max-instances";
    ///
    /// # #[tokio::main] async fn main() -> io::Result<()> {
    /// let mut server = ServerOptions::new();
    /// server.max_instances(2);
    ///
    /// let s1 = server.create(PIPE_NAME)?;
    /// let c1 = ClientOptions::new().open(PIPE_NAME);
    ///
    /// let s2 = server.create(PIPE_NAME)?;
    /// let c2 = ClientOptions::new().open(PIPE_NAME);
    ///
    /// // Too many servers!
    /// let e = server.create(PIPE_NAME).unwrap_err();
    /// assert_eq!(e.raw_os_error(), Some(ERROR_PIPE_BUSY as i32));
    ///
    /// // Still too many servers even if we specify a higher value!
    /// let e = server.max_instances(100).create(PIPE_NAME).unwrap_err();
    /// assert_eq!(e.raw_os_error(), Some(ERROR_PIPE_BUSY as i32));
    /// # Ok(()) }
    /// ```
    ///
    /// # Panics
    ///
    /// This function will panic if more than 254 instances are specified. If
    /// you do not wish to set an instance limit, leave it unspecified.
    ///
    /// ```should_panic
    /// use tokio::net::windows::named_pipe::ServerOptions;
    ///
    /// # #[tokio::main] async fn main() -> std::io::Result<()> {
    /// let builder = ServerOptions::new().max_instances(255);
    /// # Ok(()) }
    /// ```
    #[track_caller]
    pub fn max_instances(&mut self, instances: usize) -> &mut Self {
        assert!(instances < 255, "cannot specify more than 254 instances");
        self.max_instances = instances as u32;
        self
    }

    /// The number of bytes to reserve for the output buffer.
    ///
    /// This corresponds to specifying [`nOutBufferSize`].
    ///
    /// [`nOutBufferSize`]: https://docs.microsoft.com/en-us/windows/win32/api/winbase/nf-winbase-createnamedpipea
    pub fn out_buffer_size(&mut self, buffer: u32) -> &mut Self {
        self.out_buffer_size = buffer;
        self
    }

    /// The number of bytes to reserve for the input buffer.
    ///
    /// This corresponds to specifying [`nInBufferSize`].
    ///
    /// [`nInBufferSize`]: https://docs.microsoft.com/en-us/windows/win32/api/winbase/nf-winbase-createnamedpipea
    pub fn in_buffer_size(&mut self, buffer: u32) -> &mut Self {
        self.in_buffer_size = buffer;
        self
    }

    /// Creates the named pipe identified by `addr` for use as a server.
    ///
    /// This uses the [`CreateNamedPipe`] function.
    ///
    /// [`CreateNamedPipe`]: https://docs.microsoft.com/en-us/windows/win32/api/winbase/nf-winbase-createnamedpipea
    ///
    /// # Errors
    ///
    /// This errors if called outside of a [Tokio Runtime], or in a runtime that
    /// has not [enabled I/O], or if any OS-specific I/O errors occur.
    ///
    /// [Tokio Runtime]: crate::runtime::Runtime
    /// [enabled I/O]: crate::runtime::Builder::enable_io
    ///
    /// # Examples
    ///
    /// ```
    /// use tokio::net::windows::named_pipe::ServerOptions;
    ///
    /// const PIPE_NAME: &str = r"\\.\pipe\tokio-named-pipe-create";
    ///
    /// # #[tokio::main] async fn main() -> std::io::Result<()> {
    /// let server = ServerOptions::new().create(PIPE_NAME)?;
    /// # Ok(()) }
    /// ```
    pub fn create(&self, addr: impl AsRef<OsStr>) -> io::Result<NamedPipeServer> {
        // Safety: We're calling create_with_security_attributes_raw w/ a null
        // pointer which disables it.
        unsafe { self.create_with_security_attributes_raw(addr, ptr::null_mut()) }
    }

    /// Creates the named pipe identified by `addr` for use as a server.
    ///
    /// This is the same as [`create`] except that it supports providing the raw
    /// pointer to a structure of [`SECURITY_ATTRIBUTES`] which will be passed
    /// as the `lpSecurityAttributes` argument to [`CreateFile`].
    ///
    /// # Errors
    ///
    /// This errors if called outside of a [Tokio Runtime], or in a runtime that
    /// has not [enabled I/O], or if any OS-specific I/O errors occur.
    ///
    /// [Tokio Runtime]: crate::runtime::Runtime
    /// [enabled I/O]: crate::runtime::Builder::enable_io
    ///
    /// # Safety
    ///
    /// The `attrs` argument must either be null or point at a valid instance of
    /// the [`SECURITY_ATTRIBUTES`] structure. If the argument is null, the
    /// behavior is identical to calling the [`create`] method.
    ///
    /// [`create`]: ServerOptions::create
    /// [`CreateFile`]: https://docs.microsoft.com/en-us/windows/win32/api/fileapi/nf-fileapi-createfilew
    /// [`SECURITY_ATTRIBUTES`]: https://docs.rs/windows-sys/latest/windows_sys/Win32/Security/struct.SECURITY_ATTRIBUTES.html
    pub unsafe fn create_with_security_attributes_raw(
        &self,
        addr: impl AsRef<OsStr>,
        attrs: *mut c_void,
    ) -> io::Result<NamedPipeServer> {
        let addr = encode_addr(addr);

        let h = windows_sys::CreateNamedPipeW(
            addr.as_ptr(),
            self.open_mode,
            self.pipe_mode,
            self.max_instances,
            self.out_buffer_size,
            self.in_buffer_size,
            self.default_timeout,
            attrs as *mut _,
        );

        if h == windows_sys::INVALID_HANDLE_VALUE {
            return Err(io::Error::last_os_error());
        }

        NamedPipeServer::from_raw_handle(h as _)
    }
}

/// A builder suitable for building and interacting with named pipes from the
/// client side.
///
/// See [`ClientOptions::open`].
#[derive(Debug, Clone)]
pub struct ClientOptions {
    desired_access: u32,
    security_qos_flags: u32,
}

impl ClientOptions {
    /// Creates a new named pipe builder with the default settings.
    ///
    /// ```
    /// use tokio::net::windows::named_pipe::{ServerOptions, ClientOptions};
    ///
    /// const PIPE_NAME: &str = r"\\.\pipe\tokio-named-pipe-client-new";
    ///
    /// # #[tokio::main] async fn main() -> std::io::Result<()> {
    /// // Server must be created in order for the client creation to succeed.
    /// let server = ServerOptions::new().create(PIPE_NAME)?;
    /// let client = ClientOptions::new().open(PIPE_NAME)?;
    /// # Ok(()) }
    /// ```
    pub fn new() -> Self {
        Self {
            desired_access: windows_sys::GENERIC_READ | windows_sys::GENERIC_WRITE,
            security_qos_flags: windows_sys::SECURITY_IDENTIFICATION
                | windows_sys::SECURITY_SQOS_PRESENT,
        }
    }

    /// If the client supports reading data. This is enabled by default.
    ///
    /// This corresponds to setting [`GENERIC_READ`] in the call to [`CreateFile`].
    ///
    /// [`GENERIC_READ`]: https://docs.microsoft.com/en-us/windows/win32/secauthz/generic-access-rights
    /// [`CreateFile`]: https://docs.microsoft.com/en-us/windows/win32/api/fileapi/nf-fileapi-createfilew
    pub fn read(&mut self, allowed: bool) -> &mut Self {
        bool_flag!(self.desired_access, allowed, windows_sys::GENERIC_READ);
        self
    }

    /// If the created pipe supports writing data. This is enabled by default.
    ///
    /// This corresponds to setting [`GENERIC_WRITE`] in the call to [`CreateFile`].
    ///
    /// [`GENERIC_WRITE`]: https://docs.microsoft.com/en-us/windows/win32/secauthz/generic-access-rights
    /// [`CreateFile`]: https://docs.microsoft.com/en-us/windows/win32/api/fileapi/nf-fileapi-createfilew
    pub fn write(&mut self, allowed: bool) -> &mut Self {
        bool_flag!(self.desired_access, allowed, windows_sys::GENERIC_WRITE);
        self
    }

    /// Sets qos flags which are combined with other flags and attributes in the
    /// call to [`CreateFile`].
    ///
    /// By default `security_qos_flags` is set to [`SECURITY_IDENTIFICATION`],
    /// calling this function would override that value completely with the
    /// argument specified.
    ///
    /// When `security_qos_flags` is not set, a malicious program can gain the
    /// elevated privileges of a privileged Rust process when it allows opening
    /// user-specified paths, by tricking it into opening a named pipe. So
    /// arguably `security_qos_flags` should also be set when opening arbitrary
    /// paths. However the bits can then conflict with other flags, specifically
    /// `FILE_FLAG_OPEN_NO_RECALL`.
    ///
    /// For information about possible values, see [Impersonation Levels] on the
    /// Windows Dev Center site. The `SECURITY_SQOS_PRESENT` flag is set
    /// automatically when using this method.
    ///
    /// [`CreateFile`]: https://docs.microsoft.com/en-us/windows/win32/api/fileapi/nf-fileapi-createfilea
    /// [`SECURITY_IDENTIFICATION`]: https://docs.rs/windows-sys/latest/windows_sys/Win32/Storage/FileSystem/constant.SECURITY_IDENTIFICATION.html
    /// [Impersonation Levels]: https://docs.microsoft.com/en-us/windows/win32/api/winnt/ne-winnt-security_impersonation_level
    pub fn security_qos_flags(&mut self, flags: u32) -> &mut Self {
        // See: https://github.com/rust-lang/rust/pull/58216
        self.security_qos_flags = flags | windows_sys::SECURITY_SQOS_PRESENT;
        self
    }

    /// Opens the named pipe identified by `addr`.
    ///
    /// This opens the client using [`CreateFile`] with the
    /// `dwCreationDisposition` option set to `OPEN_EXISTING`.
    ///
    /// [`CreateFile`]: https://docs.microsoft.com/en-us/windows/win32/api/fileapi/nf-fileapi-createfilea
    ///
    /// # Errors
    ///
    /// This errors if called outside of a [Tokio Runtime], or in a runtime that
    /// has not [enabled I/O], or if any OS-specific I/O errors occur.
    ///
    /// There are a few errors you need to take into account when creating a
    /// named pipe on the client side:
    ///
    /// * [`std::io::ErrorKind::NotFound`] - This indicates that the named pipe
    ///   does not exist. Presumably the server is not up.
    /// * [`ERROR_PIPE_BUSY`] - This error is raised when the named pipe exists,
    ///   but the server is not currently waiting for a connection. Please see the
    ///   examples for how to check for this error.
    ///
    /// [`ERROR_PIPE_BUSY`]: https://docs.rs/windows-sys/latest/windows_sys/Win32/Foundation/constant.ERROR_PIPE_BUSY.html
    /// [enabled I/O]: crate::runtime::Builder::enable_io
    /// [Tokio Runtime]: crate::runtime::Runtime
    ///
    /// A connect loop that waits until a pipe becomes available looks like
    /// this:
    ///
    /// ```no_run
    /// use std::time::Duration;
    /// use tokio::net::windows::named_pipe::ClientOptions;
    /// use tokio::time;
    /// use windows_sys::Win32::Foundation::ERROR_PIPE_BUSY;
    ///
    /// const PIPE_NAME: &str = r"\\.\pipe\mynamedpipe";
    ///
    /// # #[tokio::main] async fn main() -> std::io::Result<()> {
    /// let client = loop {
    ///     match ClientOptions::new().open(PIPE_NAME) {
    ///         Ok(client) => break client,
    ///         Err(e) if e.raw_os_error() == Some(ERROR_PIPE_BUSY as i32) => (),
    ///         Err(e) => return Err(e),
    ///     }
    ///
    ///     time::sleep(Duration::from_millis(50)).await;
    /// };
    ///
    /// // use the connected client.
    /// # Ok(()) }
    /// ```
    pub fn open(&self, addr: impl AsRef<OsStr>) -> io::Result<NamedPipeClient> {
        // Safety: We're calling open_with_security_attributes_raw w/ a null
        // pointer which disables it.
        unsafe { self.open_with_security_attributes_raw(addr, ptr::null_mut()) }
    }

    /// Opens the named pipe identified by `addr`.
    ///
    /// This is the same as [`open`] except that it supports providing the raw
    /// pointer to a structure of [`SECURITY_ATTRIBUTES`] which will be passed
    /// as the `lpSecurityAttributes` argument to [`CreateFile`].
    ///
    /// # Safety
    ///
    /// The `attrs` argument must either be null or point at a valid instance of
    /// the [`SECURITY_ATTRIBUTES`] structure. If the argument is null, the
    /// behavior is identical to calling the [`open`] method.
    ///
    /// [`open`]: ClientOptions::open
    /// [`CreateFile`]: https://docs.microsoft.com/en-us/windows/win32/api/fileapi/nf-fileapi-createfilew
    /// [`SECURITY_ATTRIBUTES`]: https://docs.rs/windows-sys/latest/windows_sys/Win32/Security/struct.SECURITY_ATTRIBUTES.html
    pub unsafe fn open_with_security_attributes_raw(
        &self,
        addr: impl AsRef<OsStr>,
        attrs: *mut c_void,
    ) -> io::Result<NamedPipeClient> {
        let addr = encode_addr(addr);

        // NB: We could use a platform specialized `OpenOptions` here, but since
        // we have access to windows_sys it ultimately doesn't hurt to use
        // `CreateFile` explicitly since it allows the use of our already
        // well-structured wide `addr` to pass into CreateFileW.
        let h = windows_sys::CreateFileW(
            addr.as_ptr(),
            self.desired_access,
            0,
            attrs as *mut _,
            windows_sys::OPEN_EXISTING,
            self.get_flags(),
            0,
        );

        if h == windows_sys::INVALID_HANDLE_VALUE {
            return Err(io::Error::last_os_error());
        }

        NamedPipeClient::from_raw_handle(h as _)
    }

    fn get_flags(&self) -> u32 {
        self.security_qos_flags | windows_sys::FILE_FLAG_OVERLAPPED
    }
}

/// The pipe mode of a named pipe.
///
/// Set through [`ServerOptions::pipe_mode`].
#[derive(Debug, Clone, Copy, PartialEq, Eq, Hash)]
#[non_exhaustive]
pub enum PipeMode {
    /// Data is written to the pipe as a stream of bytes. The pipe does not
    /// distinguish bytes written during different write operations.
    ///
    /// Corresponds to [`PIPE_TYPE_BYTE`].
    ///
    /// [`PIPE_TYPE_BYTE`]: https://docs.rs/windows-sys/latest/windows_sys/Win32/System/Pipes/constant.PIPE_TYPE_BYTE.html
    Byte,
    /// Data is written to the pipe as a stream of messages. The pipe treats the
    /// bytes written during each write operation as a message unit. Any reading
    /// on a named pipe returns [`ERROR_MORE_DATA`] when a message is not read
    /// completely.
    ///
    /// Corresponds to [`PIPE_TYPE_MESSAGE`].
    ///
    /// [`ERROR_MORE_DATA`]: https://docs.rs/windows-sys/latest/windows_sys/Win32/Foundation/constant.ERROR_MORE_DATA.html
    /// [`PIPE_TYPE_MESSAGE`]: https://docs.rs/windows-sys/latest/windows_sys/Win32/System/Pipes/constant.PIPE_TYPE_MESSAGE.html
    Message,
}

/// Indicates the end of a named pipe.
#[derive(Debug, Clone, Copy, PartialEq, Eq, Hash)]
#[non_exhaustive]
pub enum PipeEnd {
    /// The named pipe refers to the client end of a named pipe instance.
    ///
    /// Corresponds to [`PIPE_CLIENT_END`].
    ///
    /// [`PIPE_CLIENT_END`]: https://docs.rs/windows-sys/latest/windows_sys/Win32/System/Pipes/constant.PIPE_CLIENT_END.html
    Client,
    /// The named pipe refers to the server end of a named pipe instance.
    ///
    /// Corresponds to [`PIPE_SERVER_END`].
    ///
    /// [`PIPE_SERVER_END`]: https://docs.rs/windows-sys/latest/windows_sys/Win32/System/Pipes/constant.PIPE_SERVER_END.html
    Server,
}

/// Information about a named pipe.
///
/// Constructed through [`NamedPipeServer::info`] or [`NamedPipeClient::info`].
#[derive(Debug)]
#[non_exhaustive]
pub struct PipeInfo {
    /// Indicates the mode of a named pipe.
    pub mode: PipeMode,
    /// Indicates the end of a named pipe.
    pub end: PipeEnd,
    /// The maximum number of instances that can be created for this pipe.
    pub max_instances: u32,
    /// The number of bytes to reserve for the output buffer.
    pub out_buffer_size: u32,
    /// The number of bytes to reserve for the input buffer.
    pub in_buffer_size: u32,
}

/// Encodes an address so that it is a null-terminated wide string.
fn encode_addr(addr: impl AsRef<OsStr>) -> Box<[u16]> {
    let len = addr.as_ref().encode_wide().count();
    let mut vec = Vec::with_capacity(len + 1);
    vec.extend(addr.as_ref().encode_wide());
    vec.push(0);
    vec.into_boxed_slice()
}

/// Internal function to get the info out of a raw named pipe.
unsafe fn named_pipe_info(handle: RawHandle) -> io::Result<PipeInfo> {
    let mut flags = 0;
    let mut out_buffer_size = 0;
    let mut in_buffer_size = 0;
    let mut max_instances = 0;

    let result = windows_sys::GetNamedPipeInfo(
        handle as _,
        &mut flags,
        &mut out_buffer_size,
        &mut in_buffer_size,
        &mut max_instances,
    );

    if result == 0 {
        return Err(io::Error::last_os_error());
    }

    let mut end = PipeEnd::Client;
    let mut mode = PipeMode::Byte;

    if flags & windows_sys::PIPE_SERVER_END != 0 {
        end = PipeEnd::Server;
    }

    if flags & windows_sys::PIPE_TYPE_MESSAGE != 0 {
        mode = PipeMode::Message;
    }

    Ok(PipeInfo {
        end,
        mode,
        out_buffer_size,
        in_buffer_size,
        max_instances,
    })
}

#[cfg(test)]
mod test {
    use self::winbase::{PIPE_REJECT_REMOTE_CLIENTS, PIPE_TYPE_BYTE, PIPE_TYPE_MESSAGE};
    use super::*;

    #[test]
    fn opts_default_pipe_mode() {
        let opts = ServerOptions::new();
        assert_eq!(opts.pipe_mode, PIPE_TYPE_BYTE | PIPE_REJECT_REMOTE_CLIENTS);
    }

    #[test]
    fn opts_unset_reject_remote() {
        let mut opts = ServerOptions::new();
        opts.reject_remote_clients(false);
        assert_eq!(opts.pipe_mode & PIPE_REJECT_REMOTE_CLIENTS, 0);
    }

    #[test]
    fn opts_set_pipe_mode_maintains_reject_remote_clients() {
        let mut opts = ServerOptions::new();
        opts.pipe_mode(PipeMode::Byte);
        assert_eq!(opts.pipe_mode, PIPE_TYPE_BYTE | PIPE_REJECT_REMOTE_CLIENTS);

        opts.reject_remote_clients(false);
        opts.pipe_mode(PipeMode::Byte);
        assert_eq!(opts.pipe_mode, PIPE_TYPE_BYTE);

        opts.reject_remote_clients(true);
        opts.pipe_mode(PipeMode::Byte);
        assert_eq!(opts.pipe_mode, PIPE_TYPE_BYTE | PIPE_REJECT_REMOTE_CLIENTS);

        opts.reject_remote_clients(false);
        opts.pipe_mode(PipeMode::Message);
        assert_eq!(opts.pipe_mode, PIPE_TYPE_MESSAGE);

        opts.reject_remote_clients(true);
        opts.pipe_mode(PipeMode::Message);
        assert_eq!(
            opts.pipe_mode,
            PIPE_TYPE_MESSAGE | PIPE_REJECT_REMOTE_CLIENTS
        );
    }
}<|MERGE_RESOLUTION|>--- conflicted
+++ resolved
@@ -1705,18 +1705,10 @@
     ///
     /// [`dwPipeMode`]: https://docs.microsoft.com/en-us/windows/win32/api/winbase/nf-winbase-createnamedpipea
     pub fn pipe_mode(&mut self, pipe_mode: PipeMode) -> &mut Self {
-<<<<<<< HEAD
-        self.pipe_mode = match pipe_mode {
-            PipeMode::Byte => windows_sys::PIPE_TYPE_BYTE,
-            PipeMode::Message => windows_sys::PIPE_TYPE_MESSAGE,
-        };
-
-=======
         let is_msg = matches!(pipe_mode, PipeMode::Message);
         // Pipe mode is implemented as a bit flag 0x4. Set is message and unset
         // is byte.
-        bool_flag!(self.pipe_mode, is_msg, winbase::PIPE_TYPE_MESSAGE);
->>>>>>> ba81945f
+        bool_flag!(self.pipe_mode, is_msg, windows_sys::PIPE_TYPE_MESSAGE);
         self
     }
 
@@ -2564,7 +2556,7 @@
 
 #[cfg(test)]
 mod test {
-    use self::winbase::{PIPE_REJECT_REMOTE_CLIENTS, PIPE_TYPE_BYTE, PIPE_TYPE_MESSAGE};
+    use self::windows_sys::{PIPE_REJECT_REMOTE_CLIENTS, PIPE_TYPE_BYTE, PIPE_TYPE_MESSAGE};
     use super::*;
 
     #[test]
